--- conflicted
+++ resolved
@@ -156,10 +156,7 @@
         } else {
             anchorTag = definition.name;
         }
-<<<<<<< HEAD
-
-=======
->>>>>>> 81b967c7
+
         tableOfContentsText += util.format("%s* [%s](#%s)\n", tabIndent.repeat(indentLevel), commandNameSummary, anchorTag.trim());
 
         markdownContent += util.format("#%s %s<a name=\"%s\"></a>\n", "#".repeat(indentLevel), commandNameSummary, anchorTag.trim());

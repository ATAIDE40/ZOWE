# Change Log

All notable changes to the Zowe CLI package will be documented in this file.

<<<<<<< HEAD
## Recent Changes

- Add `files hrec ds` command to recall data sets.
=======
## `6.10.3`

- Update Migrate and Recall data set APIs to have a base handler function.
>>>>>>> 1b917d2e

## `6.10.2`

- Update Imperative to 4.6.
- Update top-level doc links in help description.

## `6.10.1`

- Update Imperative dependency to fix vulnerability.

## `6.10.0`

- Add `files rename ds` and `files rename dsm` commands to rename data sets and data set members. Thanks @CForrest97

## `6.9.2`

- Return non-zero exit code when upload command fails. Thanks @tjohnsonBCM

## `6.9.1`

- Support `#` character in account number supplied to TSO commands. Thanks @awharn

## `6.9.0`

- Add API to recall migrated datasets. Thanks @Pranay154

## `6.8.2`

- Update the Zowe logo to the new logo. Thanks @awharn

## `6.8.1`

- Add utility function to access ImperativeConfig. Thanks @tjohnsonBCM

## `6.8.0`

- Add possibility to use Etags with download and upload APIs. Thanks @Alexandru-Dimitru
- Add option to return Etag on upload. Thanks @Alexandru-Dimitru

## `6.0.0`

- Rename `files list zfs` command to `files list fs` since it is not specific to zFS file systems.

## `5.0.0`

- Use new streaming RestClient APIs to reduce memory usage when downloading and uploading files.

## `4.0.0`

- Remove the method `Get.dataSetStreamed`. Use `ZosmfRestClient.getStreamed` instead.

## `3.0.0`

- Rename package from "@brightside/core" to "@zowe/cli".
- Change behavior of the method `Shell.executeSsh` to use `stdoutHandler` instead of `streamCallBack`. This eliminates dependency on the `ClientChannel` type of the ssh2 package.<|MERGE_RESOLUTION|>--- conflicted
+++ resolved
@@ -2,15 +2,13 @@
 
 All notable changes to the Zowe CLI package will be documented in this file.
 
-<<<<<<< HEAD
 ## Recent Changes
 
 - Add `files hrec ds` command to recall data sets.
-=======
+
 ## `6.10.3`
 
 - Update Migrate and Recall data set APIs to have a base handler function.
->>>>>>> 1b917d2e
 
 ## `6.10.2`
 

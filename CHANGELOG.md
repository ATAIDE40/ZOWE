--- conflicted
+++ resolved
@@ -2,12 +2,10 @@
 
 All notable changes to the Zowe CLI package will be documented in this file.
 
-<<<<<<< HEAD
-
 ## Recent Changes
 
 - Added API usage examples to each package Readme (files, jobs, etc...). [#751](https://github.com/zowe/zowe-cli/issues/751).
-=======
+
 ## `6.19.1`
 
 - Update Imperative version
@@ -16,7 +14,6 @@
 ## `6.19.0`
 
 - Add CLI command to delete migrated data sets `zowe zos-files delete migrated-data-sets`.
->>>>>>> 2a8805c1
 
 ## `6.18.0`
 

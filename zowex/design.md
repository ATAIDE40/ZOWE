# Daemon Mode Design Overview

Zowe CLI start-up time can be slow: 3 - 15 seconds.  This often occurs in virtualized environments where the directories, into which the Zowe CLI is installed, are geographically remote from the server that hosts the virtualized environments. Part of the reason this operation can be slow is the overhead involved in the startup of the Node.js runtime (measured with V8 instrumentations). The Node.js modules used by the Zowe CLI must be loaded every time a user issues another zowe command. The module loading process can be time consuming due to the delays associated with network transfers over a large geographic distance.

A customer site can address this situation by installing Zowe CLI onto a disk that is located in the same geographic location as the site's server of virtual environments. Pointing the ZOWE_CLI_HOME directory to a disk drive that is also co-located with the server will also help.

When the Zowe CLI user community at a given customer site does not have the adminstrative privileges to control where the Zowe CLI is installed, an alternative approach is to use the Zowe-CLI daemon to significantly improve performance.

## Solution Overview

<<<<<<< HEAD
The Zowe CLI can run as a persistent “daemon” process to absorb the one-time startup of Node.js modules. A native executable client will then communicate with the daemon via TCP/IP sockets.
=======
***This solution should NOT be deployed in an environment where multiple individuals use the same system (i.e. a shared Linux server).***

We can run Zowe CLI as a persistent process “daemon” to have a one-time startup of the Node.js cost and have a native-built, Rust client to communicate with the daemon via TCP/IP sockets.
>>>>>>> c83b49a6

Root level help, `zowe --help` response time is reduced from ~3 seconds to just under 1 second in daemon mode. At a site with a remote virtualized environment, the response time can change from around 30 seconds to around 2 seconds.

In testing a solution, the root command tree takes longer to execute than lower level command tree items, e.g. `zowe -h` is observably slower than `zowe jobs list -h` which has near instantaneous response time

## Native executable Client

Our native executable client communicates with the Zowe CLI persistent process (daemon) over a TCP/IP socket.  An environment variable can set the TCP/IP port for the daemon.  The environment variable named `ZOWE_DAEMON=<PORT>` is used for the port. If that variable is unset, the default is `4000`.

## Enabling daemon-mode

Executables for all supported operating systems are included in the Zowe CLI NPM package. To make use of daemon mode, you must run the command `zowe daemon enable`. That command will copy the correct 'zowe' executable for your operating system into your $ZOWE_CLI_HOME/bin directory. You will be instructed to place the $ZOWE_CLI_HOME/bin directory on your PATH ahead of the directory into which NPM installed the Node.js 'zowe' script. After that, each 'zowe' command that you run will run the native executable.

<<<<<<< HEAD
When you run your next 'zowe' command, the executable will automatically launch the daemon in the background and it then sends your desired command to the daemon for processing. Your first such command will be slow, because the daemon process must be started. All future 'zowe' commands will then be much faster.

The daemon will continue to run until you close your comamnd-line terminal window. If you logout and login to your computer each day, your first 'zowe' command in your terminal window will automatically start the daemon.


  Example:

  ```text
  zowe --version
  Starting a background process to increase performance ...
  7.0.0-next.202111111904

  zowe --version
  7.0.0-next.202111111904
  ```

=======
***This client should NOT be deployed in an environment where multiple individuals use the same system (i.e. a shared Linux server).***

Native Rust client calls Zowe CLI persistent process (daemon).  An env var can be set for the port to connect to tcp socket.  `ZOWE_DAEMON=<PORT>` environmental variable used or default `4000`.

Rust binaries are released on GitHub and could also be released on scoop, cargo, chocolatey, windows command installer, etc...
>>>>>>> c83b49a6

## Disabling daemon-mode

If you want to stop using daemon mode, you can issue the `zowe daemon disable` command. That command will remove the zowe executable from your $ZOWE_CLI_HOME/bin directory and it will stop any running Zowe daemon.

<<<<<<< HEAD
## Implementation Details

The Zowe executable is written in the Rust programming language.

Imperative is updated in several places to write to a stream in addition to / instead of stdout & stderr.  A stream is passed in yargs "context" which is our own user data.

### Zowe CLI Server

The Node.js zowe script is updated to launch a server when an undocumented `--daemon` parm is supplied.  The server is a simple tcpip server.
=======
Rust client loads cwd (current working directory), env (environment variables), and stdin (piped input), and sends them to the daemon server.  For example, Zowe CLI daemon could be running at any arbitrary location on the system; however, we want `zowe` to operate against whatever directory it was run.

### Zowe CLI Server

***This server should NOT be deployed in an environment where multiple individuals use the same system (i.e. a shared Linux server).***

Zowe CLI is updated to launch a server if an undocumented `--daemon` parm is detected.  The server is a simple tcpip server.
>>>>>>> c83b49a6

- Server startup is managed by `packages/cli/src/daemon/DaemonDecider.ts`
- Daemon communication is managed by `packages/cli/src/daemon/DaemonClient.ts`

### Protocol

At a high level:

1. Zowe CLI server is started automatically by the native `zowe` executable client. It can also be started manually by running the Node.js Zowe script as `YourPathtoNodeJsScript/zowe --daemon`, although this is not the reccommended approach due to its greater complexity.
2. The `zowe` native executable client passes zowe commands to the server via TCP/IP.
3. The Zowe daemon responds with text data from command output as it normally would, but the response is directed onto its socket connection instead of to a console window.

Since the Zowe CLI has features like:

- progress bars
- writing to stderr
- prompting for user input
- exiting process with non-zero
- writing output to stdout & stderr

we use a JSON object to describe communication between both server and client.

`IDaemonRequest.ts` & `IDaemonResponse.ts` in the imperative repo describe some of rules and keyword / value parts for data sent between the server and client.

#### Examples

The daemon server may send sample messages to the daemon client like:
```
"{\"stdout\":\"ca11 (default) \\nca112\\ntest\\ntso1\\n\"}"
"{\"stderr\":\"\\nWarning: The command 'profiles list' is deprecated.\\n\"}
"{\"stderr\":\"Recommended replacement: The 'config list' command\\n\"}"
"{\"exitCode\":0}"
```

Or:
```
{"prompt":"Enter the host name of your service: "}
```

The daemon client sends messages to the daemon server like:
```
<<<<<<< HEAD
{"reply":"zosmf.com\r\n","id":"daemon-client"}
```
=======
{
  "argv": ["zosmf", "check", "status", "--rfj"],
  "cwd": "C:\\dev",
  "env": {"ZOWE_OPT_PORT": "1443"},
  "stdinLength": 0
}
```

Or:
```
{"stdin":"zosmf.com\r\n"}
```

### Testing

- Obtain zowe.exe binary for your platform and place it into a directory that is earlier in your PATH than the directory which contains the NodeJS zowe scripts (like zowe.cmd).

- Run any zowe command as you normally would.

  The first time you run any zowe command, the command will automatically start a daemon in the background. It will then run your desired command. Since that first command must start the daemon, that first zowe command will actually run slower than a traditional zowe command. However, every zowe command afterward will run significantly faster. The daemon will continue to run in the background until you close your terminal window.

  Example:

  ```text
  zowe --version
  Starting a background process to increase performance ...
  7.0.0-next.202111111904
  
  zowe --version
  7.0.0-next.202111111904
  ```
>>>>>>> c83b49a6
<|MERGE_RESOLUTION|>--- conflicted
+++ resolved
@@ -8,30 +8,29 @@
 
 ## Solution Overview
 
-<<<<<<< HEAD
+***This solution should NOT be attempted in an environment where multiple individuals use the same system (i.e. a shared Linux server).***
+
 The Zowe CLI can run as a persistent “daemon” process to absorb the one-time startup of Node.js modules. A native executable client will then communicate with the daemon via TCP/IP sockets.
-=======
-***This solution should NOT be deployed in an environment where multiple individuals use the same system (i.e. a shared Linux server).***
-
-We can run Zowe CLI as a persistent process “daemon” to have a one-time startup of the Node.js cost and have a native-built, Rust client to communicate with the daemon via TCP/IP sockets.
->>>>>>> c83b49a6
 
 Root level help, `zowe --help` response time is reduced from ~3 seconds to just under 1 second in daemon mode. At a site with a remote virtualized environment, the response time can change from around 30 seconds to around 2 seconds.
 
 In testing a solution, the root command tree takes longer to execute than lower level command tree items, e.g. `zowe -h` is observably slower than `zowe jobs list -h` which has near instantaneous response time
 
-## Native executable Client
+## Native Executable Client
+
+***This client should NOT be used in an environment where multiple individuals use the same system (i.e. a shared Linux server).***
 
 Our native executable client communicates with the Zowe CLI persistent process (daemon) over a TCP/IP socket.  An environment variable can set the TCP/IP port for the daemon.  The environment variable named `ZOWE_DAEMON=<PORT>` is used for the port. If that variable is unset, the default is `4000`.
 
 ## Enabling daemon-mode
 
-Executables for all supported operating systems are included in the Zowe CLI NPM package. To make use of daemon mode, you must run the command `zowe daemon enable`. That command will copy the correct 'zowe' executable for your operating system into your $ZOWE_CLI_HOME/bin directory. You will be instructed to place the $ZOWE_CLI_HOME/bin directory on your PATH ahead of the directory into which NPM installed the Node.js 'zowe' script. After that, each 'zowe' command that you run will run the native executable.
+***Daemon-mode should NOT be enabled in an environment where multiple individuals use the same system (i.e. a shared Linux server).***
 
-<<<<<<< HEAD
+Executables for all supported operating systems are included in the Zowe CLI NPM package. To make use of daemon mode, you must run the command `zowe daemon enable`. That command will copy the correct 'zowe' executable for your operating system into your $ZOWE_CLI_HOME/bin directory. You will be instructed to place the $ZOWE_CLI_HOME/bin directory on your PATH ahead of the directory into which NPM installed the Node.js 'zowe' script. After that, each 'zowe' command that you type will run the native executable.
+
 When you run your next 'zowe' command, the executable will automatically launch the daemon in the background and it then sends your desired command to the daemon for processing. Your first such command will be slow, because the daemon process must be started. All future 'zowe' commands will then be much faster.
 
-The daemon will continue to run until you close your comamnd-line terminal window. If you logout and login to your computer each day, your first 'zowe' command in your terminal window will automatically start the daemon.
+The daemon will continue to run until you close your command-line terminal window. If you logout and login to your computer each day, your first 'zowe' command in your terminal window will automatically start the daemon.
 
 
   Example:
@@ -45,19 +44,11 @@
   7.0.0-next.202111111904
   ```
 
-=======
-***This client should NOT be deployed in an environment where multiple individuals use the same system (i.e. a shared Linux server).***
-
-Native Rust client calls Zowe CLI persistent process (daemon).  An env var can be set for the port to connect to tcp socket.  `ZOWE_DAEMON=<PORT>` environmental variable used or default `4000`.
-
-Rust binaries are released on GitHub and could also be released on scoop, cargo, chocolatey, windows command installer, etc...
->>>>>>> c83b49a6
 
 ## Disabling daemon-mode
 
 If you want to stop using daemon mode, you can issue the `zowe daemon disable` command. That command will remove the zowe executable from your $ZOWE_CLI_HOME/bin directory and it will stop any running Zowe daemon.
 
-<<<<<<< HEAD
 ## Implementation Details
 
 The Zowe executable is written in the Rust programming language.
@@ -67,15 +58,6 @@
 ### Zowe CLI Server
 
 The Node.js zowe script is updated to launch a server when an undocumented `--daemon` parm is supplied.  The server is a simple tcpip server.
-=======
-Rust client loads cwd (current working directory), env (environment variables), and stdin (piped input), and sends them to the daemon server.  For example, Zowe CLI daemon could be running at any arbitrary location on the system; however, we want `zowe` to operate against whatever directory it was run.
-
-### Zowe CLI Server
-
-***This server should NOT be deployed in an environment where multiple individuals use the same system (i.e. a shared Linux server).***
-
-Zowe CLI is updated to launch a server if an undocumented `--daemon` parm is detected.  The server is a simple tcpip server.
->>>>>>> c83b49a6
 
 - Server startup is managed by `packages/cli/src/daemon/DaemonDecider.ts`
 - Daemon communication is managed by `packages/cli/src/daemon/DaemonClient.ts`
@@ -84,7 +66,7 @@
 
 At a high level:
 
-1. Zowe CLI server is started automatically by the native `zowe` executable client. It can also be started manually by running the Node.js Zowe script as `YourPathtoNodeJsScript/zowe --daemon`, although this is not the reccommended approach due to its greater complexity.
+1. Zowe CLI server is started automatically by the native `zowe` executable client. It can also be started manually by running the Node.js Zowe script as `YourPathtoNodeJsScript/zowe --daemon`, although this is not the recommended approach due to its greater complexity.
 2. The `zowe` native executable client passes zowe commands to the server via TCP/IP.
 3. The Zowe daemon responds with text data from command output as it normally would, but the response is directed onto its socket connection instead of to a console window.
 
@@ -117,10 +99,6 @@
 
 The daemon client sends messages to the daemon server like:
 ```
-<<<<<<< HEAD
-{"reply":"zosmf.com\r\n","id":"daemon-client"}
-```
-=======
 {
   "argv": ["zosmf", "check", "status", "--rfj"],
   "cwd": "C:\\dev",
@@ -132,24 +110,4 @@
 Or:
 ```
 {"stdin":"zosmf.com\r\n"}
-```
-
-### Testing
-
-- Obtain zowe.exe binary for your platform and place it into a directory that is earlier in your PATH than the directory which contains the NodeJS zowe scripts (like zowe.cmd).
-
-- Run any zowe command as you normally would.
-
-  The first time you run any zowe command, the command will automatically start a daemon in the background. It will then run your desired command. Since that first command must start the daemon, that first zowe command will actually run slower than a traditional zowe command. However, every zowe command afterward will run significantly faster. The daemon will continue to run in the background until you close your terminal window.
-
-  Example:
-
-  ```text
-  zowe --version
-  Starting a background process to increase performance ...
-  7.0.0-next.202111111904
-  
-  zowe --version
-  7.0.0-next.202111111904
-  ```
->>>>>>> c83b49a6
+```
# This workflow will do a clean install of node dependencies, build the source code and run tests across different versions of node
# For more information see: https://help.github.com/actions/language-and-framework-guides/using-nodejs-with-github-actions

<<<<<<< HEAD
name: Zowe CLI
=======
name: Zowe CLI CI
>>>>>>> 62e2b695

on:
  push:
    paths-ignore:
<<<<<<< HEAD
    - 'zowex/**'
    - '.github/workflows/rust-cli*.yml'
  pull_request:
    paths-ignore:
    - 'zowex/**'
    - '.github/workflows/rust-cli*.yml'
  workflow_dispatch:
    inputs:
      binary-type:
        description: "Specify whether to use a `debug` or a `release` version of the binary"
        default: "debug"
        required: true
      test-type:
        description: "Specify whether to run tests using the `binary` or regular `nodejs` executable"
        default: 'binary'
        required: true

=======
      - zowex/**
  pull_request:
    paths-ignore:
      - zowex/**
  workflow_dispatch:
    inputs:
      binary-type:
        description: Specify whether to use a `debug` or a `release` version of the binary
        default: debug
        required: false
      test-type:
        description: Specify whether to run tests using the `binary` or regular `nodejs` executable
        default: binary
        required: false
>>>>>>> 62e2b695
jobs:
  test:
    name: Cross-Platform Test
    runs-on: ${{ matrix.os }}
    strategy:
      fail-fast: false
      matrix:
        node-version: [12.x, 14.x, 16.x]
        os: [windows-latest, ubuntu-latest, macos-latest]

    env:
      OS: ${{ matrix.os }}
      NODE: ${{ matrix.node-version }}
      NODE_OPTIONS: --max_old_space_size=4096

    if: (github.event_name == 'push' || github.event.pull_request.head.repo.full_name != github.repository) && !contains(github.event.head_commit.message, '[ci skip]')
    steps:
    - name: Checkout
      uses: actions/checkout@v2

    - name: Use Node.js ${{ matrix.node-version }}
      uses: actions/setup-node@v2
      with:
        node-version: ${{ matrix.node-version }}

    - name: Get NPM Version
      id: npm-version
      run: echo "::set-output name=number::$(npm --version)"

    - name: Use NPM v8
      id: npm8
      run: npm install -g npm@^8

    - name: Install Node Package Dependencies
      id: install
      run: npm ci

    - name: Use Original NPM Version
      id: original-npm-version
      run: npm install -g npm@${{ steps.npm-version.outputs.number }}

    - name: Install Rust toolchain
      id: install-rust
      if: github.event.inputs.test-type == 'binary' || github.event_name == 'push'
      uses: actions-rs/toolchain@v1
      with:
        profile: minimal
        toolchain: stable
        override: true

    - name: Build Source
      id: build
      run: npm run build --if-present

    - name: Build Binary
      id: build-binary
      if: github.event.inputs.test-type == 'binary' || github.event_name == 'push'
      run: |
        cargo build --verbose ${{ github.event.inputs.binary-type == 'release' && '--release' || '' }} --manifest-path=zowex/Cargo.toml
        tar -cvzf zowe.tgz -C zowex/target/${{ github.event.inputs.binary-type == 'release' && 'release' || 'debug' }}  zowe${{ matrix.os == 'windows-latest' && '.exe' || '' }}

    - name: Archive Binary
      if: github.event.inputs.test-type == 'binary' || github.event_name == 'push'
      id: upload-binary
      uses: actions/upload-artifact@v2
      with:
        name: zowe-${{ matrix.os }}.tgz
        path: zowe.tgz

    - name: Setup Binary in PATH
      if: github.event.inputs.test-type == 'binary' || github.event_name == 'push'
      id: setup-binary
      run: tar -xvzf zowe.tgz -C ./__tests__/__resources__/application_instances ${{ matrix.os == 'ubuntu-latest' && '--overwrite' || '' }}

    - name: Unit Tests
      id: unit
      if: ${{ always() && steps.build.outcome == 'success' }}
      run: npm run test:unit >> unit-tests.txt

    - name: Unlock Keyring
      id: unlock-keyring
      if: ${{ always() && steps.build.outcome == 'success' && matrix.os == 'ubuntu-latest' }}
      uses: t1m0thyj/unlock-keyring@master

    - name: Integration Tests
      id: integration
      if: ${{ always() && steps.build.outcome == 'success' }}
      run: npm run test:integration >> integration-tests.txt

    - name: Archive Results
      id: upload
      if: ${{ always() && steps.build.outcome == 'success' }}
      uses: actions/upload-artifact@v2
      with:
        name: ${{ matrix.os }}-${{ matrix.node-version }}-results.tgz
        path: |
          __tests__/__results__/
          unit-tests.txt
          integration-tests.txt

    - name: Upload Results to Codecov
      id: upload-codecov
      if: ${{ always() && steps.build.outcome == 'success' }}
      uses: codecov/codecov-action@v1.0.7
      with:
        env_vars: OS,NODE<|MERGE_RESOLUTION|>--- conflicted
+++ resolved
@@ -1,34 +1,11 @@
 # This workflow will do a clean install of node dependencies, build the source code and run tests across different versions of node
 # For more information see: https://help.github.com/actions/language-and-framework-guides/using-nodejs-with-github-actions
 
-<<<<<<< HEAD
 name: Zowe CLI
-=======
-name: Zowe CLI CI
->>>>>>> 62e2b695
 
 on:
   push:
     paths-ignore:
-<<<<<<< HEAD
-    - 'zowex/**'
-    - '.github/workflows/rust-cli*.yml'
-  pull_request:
-    paths-ignore:
-    - 'zowex/**'
-    - '.github/workflows/rust-cli*.yml'
-  workflow_dispatch:
-    inputs:
-      binary-type:
-        description: "Specify whether to use a `debug` or a `release` version of the binary"
-        default: "debug"
-        required: true
-      test-type:
-        description: "Specify whether to run tests using the `binary` or regular `nodejs` executable"
-        default: 'binary'
-        required: true
-
-=======
       - zowex/**
   pull_request:
     paths-ignore:
@@ -43,7 +20,7 @@
         description: Specify whether to run tests using the `binary` or regular `nodejs` executable
         default: binary
         required: false
->>>>>>> 62e2b695
+
 jobs:
   test:
     name: Cross-Platform Test

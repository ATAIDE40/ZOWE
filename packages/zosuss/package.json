--- conflicted
+++ resolved
@@ -49,12 +49,8 @@
   "devDependencies": {
     "@types/node": "^12.12.24",
     "@types/ssh2": "^0.5.44",
-<<<<<<< HEAD
-    "@zowe/imperative": "4.13.4",
+    "@zowe/imperative": "4.15.0",
     "eslint": "^7.32.0",
-=======
-    "@zowe/imperative": "4.15.0",
->>>>>>> 84ace8a8
     "madge": "^4.0.1",
     "rimraf": "^2.6.3",
     "typedoc": "^0.16.0",

{
  "name": "@zowe/zos-uss-for-zowe-sdk",
  "version": "6.25.1",
  "description": "Zowe SDK to interact with USS on z/OS",
  "author": "Broadcom",
  "license": "EPL-2.0",
  "homepage": "https://github.com/zowe/zowe-cli/tree/master/packages/zosuss#readme",
  "bugs": {
    "url": "https://github.com/zowe/zowe-cli/issues"
  },
  "repository": {
    "type": "git",
    "url": "https://github.com/zowe/zowe-cli.git"
  },
  "keywords": [
    "zosmf",
    "mainframe",
    "CLI",
    "zos",
    "uss",
    "z/OSMF",
    "mvs",
    "os390",
    "z/OS",
    "zowe"
  ],
  "files": [
    "lib"
  ],
  "publishConfig": {
    "registry": "https://zowe.jfrog.io/zowe/api/npm/npm-local-release/"
  },
  "main": "lib/index.js",
  "typings": "lib/index.d.ts",
  "scripts": {
    "build": "tsc --pretty",
    "watch": "tsc --pretty --watch",
    "clean": "rimraf lib",
    "lint": "npm run lint:packages && npm run lint:tests",
    "lint:packages": "tslint --format stylish -c ../../tslint-packages.json \"src/**/*.ts\"",
    "lint:tests": "tslint --format stylish -c ../../tslint-tests.json \"__tests__/**/*.ts\"",
    "circularDependencyCheck": "madge -c lib",
    "typedoc": "typedoc --options ./typedoc.json ./src/",
    "typedocSpecifySrc": "typedoc --options ./typedoc.json"
  },
  "dependencies": {
    "ssh2": "0.8.7"
  },
  "devDependencies": {
    "@types/node": "^12.12.24",
    "@types/ssh2": "^0.5.44",
<<<<<<< HEAD
    "@zowe/imperative": "file:../imperative",
=======
    "@zowe/imperative": "4.10.2",
>>>>>>> 65caf713
    "madge": "^3.6.0",
    "rimraf": "^2.6.3",
    "tslint": "^6.1.3",
    "typedoc": "^0.16.0",
    "typescript": "^3.8.0"
  },
  "peerDependencies": {
    "@zowe/imperative": "^4.8.1"
  }
}<|MERGE_RESOLUTION|>--- conflicted
+++ resolved
@@ -49,11 +49,7 @@
   "devDependencies": {
     "@types/node": "^12.12.24",
     "@types/ssh2": "^0.5.44",
-<<<<<<< HEAD
-    "@zowe/imperative": "file:../imperative",
-=======
     "@zowe/imperative": "4.10.2",
->>>>>>> 65caf713
     "madge": "^3.6.0",
     "rimraf": "^2.6.3",
     "tslint": "^6.1.3",

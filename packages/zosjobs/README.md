--- conflicted
+++ resolved
@@ -1,25 +1,8 @@
 # z/OS Jobs Package
-<<<<<<< HEAD
-
 Contains APIs and commands to interact with jobs on z/OS (using z/OSMF jobs REST endpoints).
 
-# API Examples
-=======
 
 Contains APIs to interact with jobs on z/OS (using z/OSMF jobs REST endpoints).
-
-## API Examples
->>>>>>> 81b967c7
-
-**Cancel a job**
-
-```typescript
-<<<<<<< HEAD
-import { CancelJobs } from "@zowe/cli";
-import { Session, ISession, SessConstants } from "@zowe/imperative";
-
-// Connection Options
-const hostname: string = "yourhost.yourdomain.net";
 const port: number = 443;
 const user: string = "ZOWEUSER";
 const password: string = "ZOWEPASS";
@@ -30,10 +13,7 @@
 const tokenValue: string = undefined;
 const rejectUnauthorized: boolean = false;
 
-// Job Options
-const jobName: string = "MYJOB";
-const jobId: string = "JOBID";
-const version: string = undefined;
+## API Examples
 const sessionConfig: ISession = {
     hostname,
     port,
@@ -47,7 +27,7 @@
     rejectUnauthorized
 }
 
-const session = new Session(sessionConfig);
+**Cancel a job**
 
 async function main() {
     let response: any;
@@ -62,7 +42,8 @@
 }
 
 main();
-=======
+
+```typescript
 import { IProfile, Session, Logger, LoggingConfigurer, ImperativeError,
          CredentialManagerFactory } from "@zowe/imperative";
 import { ZosmfSession } from "@zowe/zosmf-for-zowe-sdk";
@@ -82,6 +63,10 @@
     } catch (err) {
         throw new ImperativeError({msg: "Failed to get a profile."});
     }
+const type: SessConstants.AUTH_TYPE_CHOICES = "basic";
+const tokenType: string = undefined;
+const tokenValue: string = undefined;
+const rejectUnauthorized: boolean = false;
 
     // Job Options
     const jobName: string = "MYJOB";
@@ -96,71 +81,26 @@
     console.error(err);
     process.exit(1);
 });
->>>>>>> 81b967c7
-```
+    protocol,
+    tokenType,
+    tokenValue,
+    rejectUnauthorized
+}
 
 #
 **Download a job's output**
 
 ```typescript
-<<<<<<< HEAD
-import { DownloadJobs, IDownloadAllSpoolContentParms } from "@zowe/cli";
-import { Session, ISession, SessConstants } from "@zowe/imperative";
-
-// Connection Options
-const hostname: string = "yourhost.yourdomain.net";
-const port: number = 443;
-const user: string = "ZOWEUSER";
-const password: string = "ZOWEPASS";
-const protocol: SessConstants.HTTP_PROTOCOL_CHOICES = "https";
-const basePath: string = undefined;
-const type: SessConstants.AUTH_TYPE_CHOICES = "basic";
-const tokenType: string = undefined;
-const tokenValue: string = undefined;
-const rejectUnauthorized: boolean = false;
-
-// Job Options
-const jobParms: IDownloadAllSpoolContentParms = {
-    jobname: "JOBNAME",
-    jobid: "JOBID",
-    outDir: undefined,
-    extension: ".txt",
-    omitJobidDirectory: false
-}
-const sessionConfig: ISession = {
-    hostname,
-    port,
-    user,
-    password,
-    protocol,
-    basePath,
-    type,
-    tokenType,
-    tokenValue,
-    rejectUnauthorized
-}
-
-const session = new Session(sessionConfig);
-
-async function main() {
-    let response: any;
-    try {
-        response = await DownloadJobs.downloadAllSpoolContentCommon(session, jobParms);
-        console.log(response);
-        process.exit(0);
+import { IProfile, Session, Logger, LoggingConfigurer, ImperativeError,
+         CredentialManagerFactory } from "@zowe/imperative";
+import { ZosmfSession } from "@zowe/zosmf-for-zowe-sdk";
+import { getDefaultProfile } from "@zowe/core-for-zowe-sdk";
+import { DownloadJobs, IDownloadAllSpoolContentParms } from "@zowe/zos-jobs-for-zowe-sdk";
     } catch (err) {
         console.error(err);
         process.exit(1);
     }
 }
-
-main();
-=======
-import { IProfile, Session, Logger, LoggingConfigurer, ImperativeError,
-         CredentialManagerFactory } from "@zowe/imperative";
-import { ZosmfSession } from "@zowe/zosmf-for-zowe-sdk";
-import { getDefaultProfile } from "@zowe/core-for-zowe-sdk";
-import { DownloadJobs, IDownloadAllSpoolContentParms } from "@zowe/zos-jobs-for-zowe-sdk";
 
 (async () => {
     //Initialize the Imperative Credential Manager Factory and Logger
@@ -193,22 +133,9 @@
     console.error(err);
     process.exit(1);
 });
->>>>>>> 81b967c7
-```
 
 #
 **Get jobs by owner**
-
-```typescript
-<<<<<<< HEAD
-import { GetJobs, IJob } from "@zowe/cli";
-import { Session, ISession, SessConstants } from "@zowe/imperative";
-
-// Connection Options
-const hostname: string = "yourhost.yourdomain.net";
-const port: number = 443;
-const user: string = "ZOWEUSER";
-const password: string = "ZOWEPASS";
 const protocol: SessConstants.HTTP_PROTOCOL_CHOICES = "https";
 const basePath: string = undefined;
 const type: SessConstants.AUTH_TYPE_CHOICES = "basic";
@@ -216,12 +143,12 @@
 const tokenValue: string = undefined;
 const rejectUnauthorized: boolean = false;
 
-// Job Options
-const owner: string = user;
-const sessionConfig: ISession = {
-    hostname,
-    port,
-    user,
+```typescript
+import { IProfile, Session, Logger, LoggingConfigurer, ImperativeError,
+         CredentialManagerFactory } from "@zowe/imperative";
+import { ZosmfSession } from "@zowe/zosmf-for-zowe-sdk";
+import { getDefaultProfile } from "@zowe/core-for-zowe-sdk";
+import { GetJobs, IJob } from "@zowe/zos-jobs-for-zowe-sdk";
     password,
     protocol,
     basePath,
@@ -231,42 +158,24 @@
     rejectUnauthorized
 }
 
-const session = new Session(sessionConfig);
-
-// Example note: This can take a *considerable* amount of time, depending on the number of jobs on the system.
-async function main() {
-    let response: IJob[];
-    try {
-        response = await GetJobs.getJobsByOwner(session, owner);
-        console.log(response);
-        process.exit(0);
+(async () => {
+    //Initialize the Imperative Credential Manager Factory and Logger
+    Logger.initLogger(LoggingConfigurer.configureLogger('lib', {name: 'test'}));
+    // Uncommment the below line if the Secure Credential Store is in use
+    // await CredentialManagerFactory.initialize({service: "Zowe-Plugin"});
+
+    // Get the default z/OSMF profile and create a z/OSMF session with it
+    let defaultZosmfProfile: IProfile;
+    try {
+        defaultZosmfProfile = await getDefaultProfile("zosmf", true);
+    } catch (err) {
+        throw new ImperativeError({msg: "Failed to get a profile."});
+    }
     } catch (err) {
         console.error(err);
         process.exit(1);
     }
 }
-
-main();
-=======
-import { IProfile, Session, Logger, LoggingConfigurer, ImperativeError,
-         CredentialManagerFactory } from "@zowe/imperative";
-import { ZosmfSession } from "@zowe/zosmf-for-zowe-sdk";
-import { getDefaultProfile } from "@zowe/core-for-zowe-sdk";
-import { GetJobs, IJob } from "@zowe/zos-jobs-for-zowe-sdk";
-
-(async () => {
-    //Initialize the Imperative Credential Manager Factory and Logger
-    Logger.initLogger(LoggingConfigurer.configureLogger('lib', {name: 'test'}));
-    // Uncommment the below line if the Secure Credential Store is in use
-    // await CredentialManagerFactory.initialize({service: "Zowe-Plugin"});
-
-    // Get the default z/OSMF profile and create a z/OSMF session with it
-    let defaultZosmfProfile: IProfile;
-    try {
-        defaultZosmfProfile = await getDefaultProfile("zosmf", true);
-    } catch (err) {
-        throw new ImperativeError({msg: "Failed to get a profile."});
-    }
 
     // Job Options
     const owner: string = defaultZosmfProfile.user;
@@ -280,22 +189,23 @@
     console.error(err);
     process.exit(1);
 });
->>>>>>> 81b967c7
 ```
 
 #
 **Submit a job**
 
 ```typescript
-<<<<<<< HEAD
-import { SubmitJobs, IJob, ISubmitJobParms } from "@zowe/cli";
-import { Session, ISession, SessConstants } from "@zowe/imperative";
-
-// Connection Options
-const hostname: string = "yourhost.yourdomain.net";
-const port: number = 443;
-const user: string = "ZOWEUSER";
-const password: string = "ZOWEPASS";
+import { IProfile, Session, Logger, LoggingConfigurer, ImperativeError,
+         CredentialManagerFactory } from "@zowe/imperative";
+import { ZosmfSession } from "@zowe/zosmf-for-zowe-sdk";
+import { getDefaultProfile } from "@zowe/core-for-zowe-sdk";
+import { SubmitJobs, IJob, ISubmitJobParms } from "@zowe/zos-jobs-for-zowe-sdk";
+
+(async () => {
+    //Initialize the Imperative Credential Manager Factory and Logger
+    Logger.initLogger(LoggingConfigurer.configureLogger('lib', {name: 'test'}));
+    // Uncommment the below line if the Secure Credential Store is in use
+    // await CredentialManagerFactory.initialize({service: "Zowe-Plugin"});
 const protocol: SessConstants.HTTP_PROTOCOL_CHOICES = "https";
 const basePath: string = undefined;
 const type: SessConstants.AUTH_TYPE_CHOICES = "basic";
@@ -303,13 +213,13 @@
 const tokenValue: string = undefined;
 const rejectUnauthorized: boolean = false;
 
-// Job Options
-const jobDataSet: "ZOWEUSER.PUBLIC.MY.DATASET.JCL(MEMBER)"
-const sessionConfig: ISession = {
-    hostname,
-    port,
-    user,
-    password,
+    // Get the default z/OSMF profile and create a z/OSMF session with it
+    let defaultZosmfProfile: IProfile;
+    try {
+        defaultZosmfProfile = await getDefaultProfile("zosmf", true);
+    } catch (err) {
+        throw new ImperativeError({msg: "Failed to get a profile."});
+    }
     protocol,
     basePath,
     type,
@@ -318,42 +228,6 @@
     rejectUnauthorized
 }
 
-const session = new Session(sessionConfig);
-
-async function main() {
-    let response: IJob;
-    try {
-        response = await SubmitJobs.submitJob(session, jobDataSet);
-        console.log(response);
-        process.exit(0);
-    } catch (err) {
-        console.error(err);
-        process.exit(1);
-    }
-}
-
-main();
-=======
-import { IProfile, Session, Logger, LoggingConfigurer, ImperativeError,
-         CredentialManagerFactory } from "@zowe/imperative";
-import { ZosmfSession } from "@zowe/zosmf-for-zowe-sdk";
-import { getDefaultProfile } from "@zowe/core-for-zowe-sdk";
-import { SubmitJobs, IJob, ISubmitJobParms } from "@zowe/zos-jobs-for-zowe-sdk";
-
-(async () => {
-    //Initialize the Imperative Credential Manager Factory and Logger
-    Logger.initLogger(LoggingConfigurer.configureLogger('lib', {name: 'test'}));
-    // Uncommment the below line if the Secure Credential Store is in use
-    // await CredentialManagerFactory.initialize({service: "Zowe-Plugin"});
-
-    // Get the default z/OSMF profile and create a z/OSMF session with it
-    let defaultZosmfProfile: IProfile;
-    try {
-        defaultZosmfProfile = await getDefaultProfile("zosmf", true);
-    } catch (err) {
-        throw new ImperativeError({msg: "Failed to get a profile."});
-    }
-
     // Job Options
     const jobDataSet: string = "ZOWEUSER.PUBLIC.MY.DATASET.JCL(MEMBER)"
     const session: Session = ZosmfSession.createBasicZosmfSession(defaultZosmfProfile);
@@ -365,5 +239,8 @@
     console.error(err);
     process.exit(1);
 });
->>>>>>> 81b967c7
+```
+}
+
+main();
 ```
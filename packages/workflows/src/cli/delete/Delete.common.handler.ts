/*
* This program and the accompanying materials are made available under the terms of the
* Eclipse Public License v2.0 which accompanies this distribution, and is available at
* https://www.eclipse.org/legal/epl-v20.html
*
* SPDX-License-Identifier: EPL-2.0
*
* Copyright Contributors to the Zowe Project.
*
*/

<<<<<<< HEAD
import { IHandlerParameters } from "@zowe/imperative";
=======
import { IHandlerParameters, ImperativeError } from "@brightside/imperative";
>>>>>>> 835e3421
import { DeleteWorkflow } from "../../api/Delete";
import { ZosmfBaseHandler } from "../../../../zosmf/src/ZosmfBaseHandler";
import { ListWorkflows } from "../../..";


/**
 * Common handler to delete a workflow instance in z/OSMF.
 * This is not something that is intended to be used outside of this npm package.
 */
export default class DeleteCommonHandler extends ZosmfBaseHandler {
    /**
     * Command line arguments passed
     * @private
     * @type {*}
     * @memberof DeleteCommonHandler
     */
    private arguments: any;

    /**
     * Command handler process - invoked by the command processor to handle the "zos-workflows delete"
     * @param {IHandlerParameters} params - Command handler parameters
     * @returns {Promise<void>} - Fulfilled when the command completes successfully OR rejected with imperative error
     * @memberof DeleteCommonHandler
     */
    public async processCmd(params: IHandlerParameters): Promise<void> {
        let error;
        let resp;
        let getWfKey;
        this.arguments = params.arguments;

        let sourceType: string;
        if (this.arguments.workflowKey) {
            sourceType = "workflowKey";
        } else if (this.arguments.workflowName) {
            sourceType = "workflowName";
        }

        switch (sourceType) {
            case "workflowKey":
                try{
                    await DeleteWorkflow.deleteWorkflow(this.mSession, this.arguments.workflowKey);
                } catch (err){
                    error = "Delete workflow: " + err;
                    throw error;
                }
                params.response.data.setObj("Deleted.");
                params.response.console.log("Workflow deleted.");
                break;

            case "workflowName":
                try{
                    getWfKey = await ListWorkflows.getWfKey(this.mSession, this.arguments.workflowName, undefined);
                    if (getWfKey === null) {
                        throw new ImperativeError({
                            msg: `No workflows match the provided workflow name.`,
                            additionalDetails: JSON.stringify(params)
                        });
                    }
                    resp = await DeleteWorkflow.deleteWorkflow(this.mSession, getWfKey);
                } catch (err){
                    error = "Delete workflow: " + err;
                    throw error;
                }
                params.response.data.setObj("Deleted.");
                params.response.console.log("Workflow deleted.");
                break;

            default:
            throw new ImperativeError({
                msg: `Internal create error: Unable to determine the the criteria by which to run delete workflow action. ` +
                    `Please contact support.`,
                additionalDetails: JSON.stringify(params)
                });
        }
    }
}<|MERGE_RESOLUTION|>--- conflicted
+++ resolved
@@ -9,11 +9,7 @@
 *
 */
 
-<<<<<<< HEAD
-import { IHandlerParameters } from "@zowe/imperative";
-=======
-import { IHandlerParameters, ImperativeError } from "@brightside/imperative";
->>>>>>> 835e3421
+import { IHandlerParameters, ImperativeError } from "@zowe/imperative";
 import { DeleteWorkflow } from "../../api/Delete";
 import { ZosmfBaseHandler } from "../../../../zosmf/src/ZosmfBaseHandler";
 import { ListWorkflows } from "../../..";

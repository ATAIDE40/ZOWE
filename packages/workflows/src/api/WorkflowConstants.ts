--- conflicted
+++ resolved
@@ -43,21 +43,20 @@
     public static readonly START_WORKFLOW: string = "operations/start";
 
     /**
-<<<<<<< HEAD
      * URI base for archiving workflow API
-     *
-=======
+     * @static
+     * @type {string}
+     * @memberof WorkflowConstants
+     */
+    public static readonly ARCHIVE_WORKFLOW: string = "operations/archive";
+    
+    /**
      * URI base for canceling workflow API.
->>>>>>> 55c76e38
-     * @static
-     * @type {string}
-     * @memberof WorkflowConstants
-     */
-<<<<<<< HEAD
-    public static readonly ARCHIVE_WORKFLOW: string = "operations/archive";
-=======
+     * @static
+     * @type {string}
+     * @memberof WorkflowConstants
+     */
     public static readonly CANCEL_WORKFLOW: string = "operations/cancel";
->>>>>>> 55c76e38
 
     /**
      * URI base for list workflows from registry API.

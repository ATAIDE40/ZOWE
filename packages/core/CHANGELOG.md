# Change Log

All notable changes to the Zowe core SDK package will be documented in this file.

<<<<<<< HEAD
## Recent Changes

- Enhancement: Added the `record` data type header
=======
## `7.0.0-next.202203211751`

- BugFix: Updated `ProfileUtils.getZoweDir` method to include the `name` property. [zowe/vscode-extension-for-zowe#1697](https://github.com/zowe/vscode-extension-for-zowe/issues/1697)
>>>>>>> 62f3f98e

## `7.0.0-next.202111041425`

- Enhancement: Updated `Services.convertApimlProfileInfoToProfileConfig` method to include the `autoStore` property in config it creates

## `6.34.0`

- Enhancement: Add support for PEM certificate based authentication

## `6.33.4`

- BugFix: Updated dependencies to resolve problems with the ansi-regex package

## `6.33.1`

- Development: Migrated from TSLint (now deprecated) to ESLint for static code analysis.

## `6.32.1`

- Updated Imperative version

## `6.28.0`

- Enhancement: Added Accept-Encoding header to `ZosmfHeaders` class

## `6.25.0`

- Bugfix: Remove "[object Object]" that appeared in some error messages

## `6.24.5`

- Bugfix: Updated Imperative dependency version to one that does not contain a vulnerable dependency

## `6.24.2`

- Revert: Revert changes made in 6.24.1, problem was determined to be bundling pipeline

## `6.24.1`

- Bugfix: Change SDK package structure to allow for backwards compatibility for some projects importing the CLI

## `6.24.0`

- Initial release<|MERGE_RESOLUTION|>--- conflicted
+++ resolved
@@ -2,15 +2,13 @@
 
 All notable changes to the Zowe core SDK package will be documented in this file.
 
-<<<<<<< HEAD
 ## Recent Changes
 
 - Enhancement: Added the `record` data type header
-=======
+
 ## `7.0.0-next.202203211751`
 
 - BugFix: Updated `ProfileUtils.getZoweDir` method to include the `name` property. [zowe/vscode-extension-for-zowe#1697](https://github.com/zowe/vscode-extension-for-zowe/issues/1697)
->>>>>>> 62f3f98e
 
 ## `7.0.0-next.202111041425`
 

/*
* This program and the accompanying materials are made available under the terms of the
* Eclipse Public License v2.0 which accompanies this distribution, and is available at
* https://www.eclipse.org/legal/epl-v20.html
*
* SPDX-License-Identifier: EPL-2.0
*
* Copyright Contributors to the Zowe Project.
*
*/

import { Imperative, ImperativeError, Session } from "@zowe/imperative";
import { TestEnvironment } from "../../../../../__tests__/__src__/environment/TestEnvironment";
import {
    IPublishedTemplateInfo,
    ListTemplateInfo,
    noSessionProvisioning,
    noTemplateName,
    nozOSMFVersion,
    ProvisioningConstants
<<<<<<< HEAD
} from "../../../";
import { ITestSystemSchema } from "../../../../../__tests__/__src__/properties/ITestSystemSchema";
=======
} from "../../../../provisioning";
import { ITestPropertiesSchema } from "../../../../../__tests__/__src__/properties/ITestPropertiesSchema";
>>>>>>> be724fbf
import { ITestEnvironment } from "../../../../../__tests__/__src__/environment/doc/response/ITestEnvironment";
import { ProvisioningTestUtils } from "../../__resources__/utils/ProvisioningTestUtils";

let testEnvironment: ITestEnvironment;
let defaultSystem: ITestPropertiesSchema;

let TEMPLATE_NAME: string;
let REAL_SESSION: Session;

describe("ListTemplateInfo (system)", () => {
    beforeAll(async () => {
        testEnvironment = await TestEnvironment.setUp({
            testName: "provisioning_list_template-info"
        });
<<<<<<< HEAD
        TEMPLATE_NAME = testEnvironment.systemTestProperties.provisioning.templateName;
        Imperative.console.info(`Template name: ${TEMPLATE_NAME}`);
        systemProps = new TestProperties(testEnvironment.systemTestProperties);
        defaultSystem = systemProps.getDefaultSystem();
=======
        defaultSystem = testEnvironment.systemTestProperties;
>>>>>>> be724fbf
        REAL_SESSION = TestEnvironment.createZosmfSession(testEnvironment);
    });

    afterAll(async () => {
        await TestEnvironment.cleanUp(testEnvironment);
    });

    it("should succeed with correct parameters and return a response from z/OSMF", async () => {
        let response: IPublishedTemplateInfo;
        let error: ImperativeError;

        try {
            response = await ListTemplateInfo.listTemplateCommon(REAL_SESSION, ProvisioningConstants.ZOSMF_VERSION, TEMPLATE_NAME);
            Imperative.console.info(`Response ${response.name}`);
        } catch (thrownError) {
            error = thrownError;
            Imperative.console.info(`Error ${error}`);
        }
        ProvisioningTestUtils.expectZosmfResponseSucceeded(response, error);
        expect(response.name).toEqual(TEMPLATE_NAME);
        expect(response.state).toEqual("published");
    }, ProvisioningTestUtils.MAX_TIMEOUT_TIME);

    it("should fail if the session is undefined", async () => {
        let response: IPublishedTemplateInfo;
        let error: ImperativeError;
        try {
            response = await ListTemplateInfo.listTemplateCommon(undefined, ProvisioningConstants.ZOSMF_VERSION, TEMPLATE_NAME);
            Imperative.console.info(`Response ${response.name}`);
        } catch (thrownError) {
            error = thrownError;
            Imperative.console.info(`Error ${error}`);
        }
        ProvisioningTestUtils.expectZosmfResponseFailed(response, error, noSessionProvisioning.message);
    });

    it("should fail and thrown an error if the zosmf version is undefined", async () => {
        let response: IPublishedTemplateInfo;
        let error: ImperativeError;
        try {
            response = await ListTemplateInfo.listTemplateCommon(REAL_SESSION, undefined, TEMPLATE_NAME);
            Imperative.console.info(`Response ${response.name}`);
        } catch (thrownError) {
            error = thrownError;
            Imperative.console.info(`Error ${error}`);
        }
        ProvisioningTestUtils.expectZosmfResponseFailed(response, error, nozOSMFVersion.message);
    });

    it("should fail and throw an error if the z/OSMF version is an empty string", async () => {
        let response: IPublishedTemplateInfo;
        let error: ImperativeError;
        try {
            response = await ListTemplateInfo.listTemplateCommon(REAL_SESSION, "", TEMPLATE_NAME);
            Imperative.console.info(`Response ${response.name}`);
        } catch (thrownError) {
            error = thrownError;
            Imperative.console.info(`Error ${error}`);
        }
        ProvisioningTestUtils.expectZosmfResponseFailed(response, error, nozOSMFVersion.message);
    });

    it("should fail and throw an error if the template name is undefined", async () => {
        let response: IPublishedTemplateInfo;
        let error: ImperativeError;
        try {
            response = await ListTemplateInfo.listTemplateCommon(REAL_SESSION, ProvisioningConstants.ZOSMF_VERSION, undefined);
            Imperative.console.info(`Response ${response.name}`);
        } catch (thrownError) {
            error = thrownError;
            Imperative.console.info(`Error ${error}`);
        }
        ProvisioningTestUtils.expectZosmfResponseFailed(response, error, noTemplateName.message);
    });

    it("should fail and throw an error if the template name is an empty string", async () => {
        let response: IPublishedTemplateInfo;
        let error: ImperativeError;
        try {
            response = await ListTemplateInfo.listTemplateCommon(REAL_SESSION, ProvisioningConstants.ZOSMF_VERSION, "");
            Imperative.console.info(`Response ${response.name}`);
        } catch (thrownError) {
            error = thrownError;
            Imperative.console.info(`Error ${error}`);
        }
        ProvisioningTestUtils.expectZosmfResponseFailed(response, error, noTemplateName.message);
    });
});<|MERGE_RESOLUTION|>--- conflicted
+++ resolved
@@ -18,19 +18,11 @@
     noTemplateName,
     nozOSMFVersion,
     ProvisioningConstants
-<<<<<<< HEAD
 } from "../../../";
-import { ITestSystemSchema } from "../../../../../__tests__/__src__/properties/ITestSystemSchema";
-=======
-} from "../../../../provisioning";
-import { ITestPropertiesSchema } from "../../../../../__tests__/__src__/properties/ITestPropertiesSchema";
->>>>>>> be724fbf
 import { ITestEnvironment } from "../../../../../__tests__/__src__/environment/doc/response/ITestEnvironment";
 import { ProvisioningTestUtils } from "../../__resources__/utils/ProvisioningTestUtils";
 
 let testEnvironment: ITestEnvironment;
-let defaultSystem: ITestPropertiesSchema;
-
 let TEMPLATE_NAME: string;
 let REAL_SESSION: Session;
 
@@ -39,14 +31,8 @@
         testEnvironment = await TestEnvironment.setUp({
             testName: "provisioning_list_template-info"
         });
-<<<<<<< HEAD
         TEMPLATE_NAME = testEnvironment.systemTestProperties.provisioning.templateName;
         Imperative.console.info(`Template name: ${TEMPLATE_NAME}`);
-        systemProps = new TestProperties(testEnvironment.systemTestProperties);
-        defaultSystem = systemProps.getDefaultSystem();
-=======
-        defaultSystem = testEnvironment.systemTestProperties;
->>>>>>> be724fbf
         REAL_SESSION = TestEnvironment.createZosmfSession(testEnvironment);
     });
 

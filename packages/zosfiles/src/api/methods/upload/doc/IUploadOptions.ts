/*
* This program and the accompanying materials are made available under the terms of the
* Eclipse Public License v2.0 which accompanies this distribution, and is available at
* https://www.eclipse.org/legal/epl-v20.html
*
* SPDX-License-Identifier: EPL-2.0
*
* Copyright Contributors to the Zowe Project.
*
*/

<<<<<<< HEAD
import { ITaskWithStatus } from "@zowe/imperative";
=======
import { ITaskWithStatus } from "@brightside/imperative";
import { IUploadMap } from "./IUploadMap";
>>>>>>> 835e3421

/**
 * This interface defines the options that can be sent into the upload data set function
 */
export interface IUploadOptions {

    /**
     * The volume where the data set resides
     */
    volume?: string;

    /**
     * The indicator to upload the data set in binary mode
     */
    binary?: boolean;

    /**
     * The migrated recall option
     * @example "wait, nowait, error"
     */
    recall?: string;

    /**
     * Task status object used by CLI handlers to create progress bars
     * for certain upload requests such as directory to PDS
     * Optional
     */
    task?: ITaskWithStatus;

    /**
     * The indicator to upload the directories recursively
     */
    recursive?: boolean;

    /**
     * The list of files to be uploaded in binary mode
     */
    binary_files?: string;

    /**
     * The list of files to be uploaded in ASCII mode
     */
    ascii_files?: string;

    /**
     * The map of files and their upload mode to be used for binary_files and ascii_files
     */
    filesMap?: IUploadMap;

    /**
     * The maximum REST requests to perform at once
     * Increasing this value results in faster uploads but increases resource consumption
     * on z/OS and risks encountering an error caused
     * by making too many requests at once.
     * Default: 1
     */
    maxConcurrentRequests?: number;
}<|MERGE_RESOLUTION|>--- conflicted
+++ resolved
@@ -9,12 +9,8 @@
 *
 */
 
-<<<<<<< HEAD
 import { ITaskWithStatus } from "@zowe/imperative";
-=======
-import { ITaskWithStatus } from "@brightside/imperative";
 import { IUploadMap } from "./IUploadMap";
->>>>>>> 835e3421
 
 /**
  * This interface defines the options that can be sent into the upload data set function

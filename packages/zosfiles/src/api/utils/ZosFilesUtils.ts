/*
* This program and the accompanying materials are made available under the terms of the
* Eclipse Public License v2.0 which accompanies this distribution, and is available at
* https://www.eclipse.org/legal/epl-v20.html
*
* SPDX-License-Identifier: EPL-2.0
*
* Copyright Contributors to the Zowe Project.
*
*/

import * as path from "path";
import * as fs from "fs";
import { IO } from "@zowe/imperative";

/**
 * Common IO utilities
 */
export class ZosFilesUtils {
    /**
     * Data set name qualifier separator
     * @type {string}
     */
    public static readonly DSN_SEP: string = ".";

    /**
     * Default file extension
     * @type {string}
     */
    public static readonly DEFAULT_FILE_EXTENSION: string = "txt";

    public static readonly MAX_MEMBER_LENGTH: number = 8;

    /**
     * Break up a dataset name of either:
     *  USER.WORK.JCL(TEMPLATE) to user/work/jcl/template
     * Or:
     *  USER.WORK.PS to user/work/ps
     * @param  {string} dataSet - data set to break up into folders
     */
    public static getDirsFromDataSet(dataSet: string) {
        let localDirectory = dataSet.replace(new RegExp(`\\${this.DSN_SEP}`, "g"), IO.FILE_DELIM).toLowerCase();
        if (localDirectory.indexOf("(") >= 0 && localDirectory.indexOf(")") >= 0) {
            localDirectory = localDirectory.replace(/\(/, IO.FILE_DELIM);
            localDirectory = localDirectory.slice(0, -1);
        }
        return localDirectory;
    }


    /**
     * Get fullpath name from input path.
     * @param {string} inputPath - input path
     * @return {string} full path version of the input path
     */
    public static getFullPath(inputPath: string) {
        let fullPath = path.normalize(inputPath);

        if (fullPath.indexOf(":\\") !== -1 || fullPath.indexOf("/") === 0) {
            fullPath = path.normalize(fullPath);
        } else {
            fullPath = path.resolve(process.cwd(), fullPath);
        }

        return fullPath;
    }

    /**
     * Return an array contain the list of all files in the input path. It does not trevor to
     * directory in the input path.
     * @param {string}  inputPath input path to gather file list
     * @param {boolean} [inFullPathFormat=true] is the return file path in full path mode flag
     * @param {boolean} [isIgnoreHidden=true] is listing hidden files flag
     * @return {string[]} Array of all files finds in path
     */
    public static getFileListFromPath(inputPath: string,
                                      inFullPathFormat: boolean = true,
                                      isIgnoreHidden: boolean = true): string[] {
        const returnFileList: string[] = [];

        const fullpath = this.getFullPath(inputPath);
        if (IO.isDir(fullpath)) {
            const fileList = fs.readdirSync(fullpath);
            fileList.forEach((file) => {
                const tempPath = path.resolve(fullpath, file);
                if (fs.lstatSync(tempPath).isFile()){
                    if (!(isIgnoreHidden && path.basename(file).startsWith("."))){
                        if (inFullPathFormat) {
                            returnFileList.push(tempPath);
                        } else {
                            returnFileList.push(file);
                        }
                    }
                }
            });
        } else if (fs.lstatSync(fullpath).isFile()) {
            if (inFullPathFormat) {
                returnFileList.push(fullpath);
            } else {
                returnFileList.push(inputPath);
            }
        } else {
            // todo add handler for symplink here
        }

        return returnFileList;
    }

    /**
     * Generate member name from input string base on IBM specification
     * @param {string} fileName input name used to generate member name with
     * @return {string} generated member name
     */
    public static generateMemberName(fileName: string) {
        let memberName = path.basename(fileName).toUpperCase();

        // Remove extention
        memberName = memberName.replace(path.extname(memberName), "");

        // First character must be either a letter or #, @, $.
        memberName = memberName.replace(/[^A-Z0-9@#$]/g, "");

        // Member also does not allow to start with a number
        memberName = memberName.replace(/[\d]/gy, "");

        // Trunkage lenght to max lenght allowed
        memberName = memberName.substr(0, this.MAX_MEMBER_LENGTH);

        return memberName;
    }

    /**
     * Check if the input data set name contain masking characters
     * @param {string} dataSetName input data set name to be checked
     * @return {boolean} status if data set name contain masking characters
     */
    public static isDataSetNameContainMasking(dataSetName: string): boolean {
        let returnStatus = false;

        if (dataSetName.match(/[*%]/g)) {
            returnStatus = true;
        }

        return returnStatus;
    }

    /**
     * Normalize all Windows newline to Unix newline
     * @param {Buffer} buffer data to convert
     * @return {Buffer} converted data
     */
    public static normalizeNewline(buffer: Buffer): Buffer {
        return Buffer.from(buffer.toString().replace(new RegExp("\r\n", "g"), "\n"));
    }

<<<<<<< HEAD
    public static sanitizeUssPathForRestCall(ussPath: string): string {
        let sanitizedPath = path.posix.normalize(ussPath);
        if (sanitizedPath.charAt(0) === "/") {
            // trim leading slash from unix files - API doesn't like it
            sanitizedPath = sanitizedPath.substring(1);
        }
        return encodeURIComponent(sanitizedPath);
=======
    /**
     * Format USS filepaths in the way that the APIs expect (no leading /)
     * @param {string} usspath - the path to format
     */
    public static formatUnixFilepath(usspath: string) {
        if (usspath.charAt(0) === "/") {
            // trim leading slash from unix files - API doesn't like it
            usspath = usspath.substring(1);
        }
        return usspath;
>>>>>>> 66afd121
    }
}
<|MERGE_RESOLUTION|>--- conflicted
+++ resolved
@@ -153,7 +153,10 @@
         return Buffer.from(buffer.toString().replace(new RegExp("\r\n", "g"), "\n"));
     }
 
-<<<<<<< HEAD
+    /**
+     * Normanize and URL-encode a USS path to be passed to z/OSMF
+     * @param ussPath path to sanitize
+     */
     public static sanitizeUssPathForRestCall(ussPath: string): string {
         let sanitizedPath = path.posix.normalize(ussPath);
         if (sanitizedPath.charAt(0) === "/") {
@@ -161,7 +164,8 @@
             sanitizedPath = sanitizedPath.substring(1);
         }
         return encodeURIComponent(sanitizedPath);
-=======
+    }
+
     /**
      * Format USS filepaths in the way that the APIs expect (no leading /)
      * @param {string} usspath - the path to format
@@ -172,6 +176,5 @@
             usspath = usspath.substring(1);
         }
         return usspath;
->>>>>>> 66afd121
     }
 }

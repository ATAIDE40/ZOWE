--- conflicted
+++ resolved
@@ -2,15 +2,13 @@
 
 All notable changes to the Zowe z/OS files SDK package will be documented in this file.
 
-<<<<<<< HEAD
 ## Recent Changes
 
 - Enhancement: Added "Accept-Encoding: gzip" header to all z/OSMF requests
-=======
+
 ## `6.27.0`
 
 - Enhancement: Added a `like` option to the `zowe zos-files create data-set` command. Use this option to like datasets. Here the arguments were added for the same. [#771](https://github.com/zowe/zowe-cli/issues/771)
->>>>>>> 8069f3a4
 
 ## `6.24.4`
 

{
  "name": "@zowe/cli",
  "version": "7.0.0-next.202112102143",
  "description": "Zowe CLI is a command line interface (CLI) that provides a simple and streamlined way to interact with IBM z/OS.",
  "author": "Broadcom",
  "license": "EPL-2.0",
  "homepage": "https://github.com/zowe/zowe-cli/tree/master/packages/cli#readme",
  "bugs": {
    "url": "https://github.com/zowe/zowe-cli/issues"
  },
  "repository": {
    "type": "git",
    "url": "https://github.com/zowe/zowe-cli.git"
  },
  "bin": {
    "bright": "./lib/main.js",
    "zowe": "./lib/main.js"
  },
  "keywords": [
    "zosmf",
    "mainframe",
    "CLI",
    "zos",
    "z/OSMF",
    "mvs",
    "os390",
    "z/OS",
    "zowe"
  ],
  "files": [
    "lib",
    "prebuilds",
    "scripts",
    "web-help-logo.png"
  ],
  "publishConfig": {
    "registry": "https://zowe.jfrog.io/zowe/api/npm/npm-local-release/"
  },
  "imperative": {
    "configurationModule": "lib/imperative.js"
  },
  "main": "lib/index.js",
  "typings": "lib/index.d.ts",
  "scripts": {
    "preinstall": "node ./scripts/preinstall",
    "postinstall": "node ./scripts/validatePlugins && node ./scripts/printSuccessMessage",
    "build": "tsc --pretty",
    "watch": "tsc --pretty --watch",
    "clean": "rimraf lib",
    "lint": "eslint \"src/**/*.ts\" \"**/__tests__/**/*.ts\"",
    "lint:packages": "eslint \"src/**/*.ts\" --ignore-pattern \"**/__tests__/**/*.ts\"",
    "lint:tests": "eslint \"**/__tests__/**/*.ts\"",
    "circularDependencyCheck": "madge -c lib",
    "typedoc": "typedoc --options ./typedoc.json ./src/",
    "typedocSpecifySrc": "typedoc --options ./typedoc.json"
  },
  "dependencies": {
<<<<<<< HEAD
    "@zowe/core-for-zowe-sdk": "7.0.0-next.202111222227",
    "@zowe/imperative": "5.0.0-next.202112012301",
=======
    "@zowe/core-for-zowe-sdk": "7.0.0-next.202112102143",
    "@zowe/imperative": "5.0.0-next.202112101814",
>>>>>>> c7d4f150
    "@zowe/perf-timing": "1.0.7",
    "@zowe/provisioning-for-zowe-sdk": "7.0.0-next.202112102143",
    "@zowe/zos-console-for-zowe-sdk": "7.0.0-next.202112102143",
    "@zowe/zos-files-for-zowe-sdk": "7.0.0-next.202112102143",
    "@zowe/zos-jobs-for-zowe-sdk": "7.0.0-next.202112102143",
    "@zowe/zos-logs-for-zowe-sdk": "7.0.0-next.202112102143",
    "@zowe/zos-tso-for-zowe-sdk": "7.0.0-next.202112102143",
    "@zowe/zos-uss-for-zowe-sdk": "7.0.0-next.202112102143",
    "@zowe/zos-workflows-for-zowe-sdk": "7.0.0-next.202112102143",
    "@zowe/zosmf-for-zowe-sdk": "7.0.0-next.202112102143",
    "get-stdin": "7.0.0",
    "lodash": "4.17.21",
    "minimatch": "3.0.4",
    "tar": "6.1.11"
  },
  "devDependencies": {
    "@types/lodash": "^4.14.175",
    "@types/node": "^12.12.24",
<<<<<<< HEAD
    "@types/tar": "6.1.1",
    "@zowe/cli-test-utils": "7.0.0-next.202111222227",
=======
    "@zowe/cli-test-utils": "7.0.0-next.202112102143",
>>>>>>> c7d4f150
    "comment-json": "^4.1.0",
    "eslint": "^7.32.0",
    "js-yaml": "^3.13.1",
    "madge": "^4.0.1",
    "rimraf": "^2.6.3",
    "strip-ansi": "^6.0.1",
    "typedoc": "^0.16.0",
    "typescript": "^3.8.0"
  },
  "optionalDependencies": {
    "keytar": "7.7.0"
  },
  "engines": {
    "node": ">=8.0.0"
  }
}<|MERGE_RESOLUTION|>--- conflicted
+++ resolved
@@ -55,13 +55,8 @@
     "typedocSpecifySrc": "typedoc --options ./typedoc.json"
   },
   "dependencies": {
-<<<<<<< HEAD
-    "@zowe/core-for-zowe-sdk": "7.0.0-next.202111222227",
-    "@zowe/imperative": "5.0.0-next.202112012301",
-=======
     "@zowe/core-for-zowe-sdk": "7.0.0-next.202112102143",
     "@zowe/imperative": "5.0.0-next.202112101814",
->>>>>>> c7d4f150
     "@zowe/perf-timing": "1.0.7",
     "@zowe/provisioning-for-zowe-sdk": "7.0.0-next.202112102143",
     "@zowe/zos-console-for-zowe-sdk": "7.0.0-next.202112102143",
@@ -80,12 +75,8 @@
   "devDependencies": {
     "@types/lodash": "^4.14.175",
     "@types/node": "^12.12.24",
-<<<<<<< HEAD
     "@types/tar": "6.1.1",
-    "@zowe/cli-test-utils": "7.0.0-next.202111222227",
-=======
     "@zowe/cli-test-utils": "7.0.0-next.202112102143",
->>>>>>> c7d4f150
     "comment-json": "^4.1.0",
     "eslint": "^7.32.0",
     "js-yaml": "^3.13.1",

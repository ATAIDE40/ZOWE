{
  "name": "@zowe/cli",
  "version": "7.0.0-next.202112081943",
  "description": "Zowe CLI is a command line interface (CLI) that provides a simple and streamlined way to interact with IBM z/OS.",
  "author": "Broadcom",
  "license": "EPL-2.0",
  "homepage": "https://github.com/zowe/zowe-cli/tree/master/packages/cli#readme",
  "bugs": {
    "url": "https://github.com/zowe/zowe-cli/issues"
  },
  "repository": {
    "type": "git",
    "url": "https://github.com/zowe/zowe-cli.git"
  },
  "bin": {
    "bright": "./lib/main.js",
    "zowe": "./lib/main.js"
  },
  "keywords": [
    "zosmf",
    "mainframe",
    "CLI",
    "zos",
    "z/OSMF",
    "mvs",
    "os390",
    "z/OS",
    "zowe"
  ],
  "files": [
    "lib",
    "prebuilds",
    "scripts",
    "web-help-logo.png"
  ],
  "publishConfig": {
    "registry": "https://zowe.jfrog.io/zowe/api/npm/npm-local-release/"
  },
  "imperative": {
    "configurationModule": "lib/imperative.js"
  },
  "main": "lib/index.js",
  "typings": "lib/index.d.ts",
  "scripts": {
    "preinstall": "node ./scripts/preinstall",
    "postinstall": "node ./scripts/validatePlugins && node ./scripts/printSuccessMessage",
    "build": "tsc --pretty",
    "watch": "tsc --pretty --watch",
    "clean": "rimraf lib",
    "lint": "eslint \"src/**/*.ts\" \"**/__tests__/**/*.ts\"",
    "lint:packages": "eslint \"src/**/*.ts\" --ignore-pattern \"**/__tests__/**/*.ts\"",
    "lint:tests": "eslint \"**/__tests__/**/*.ts\"",
    "circularDependencyCheck": "madge -c lib",
    "typedoc": "typedoc --options ./typedoc.json ./src/",
    "typedocSpecifySrc": "typedoc --options ./typedoc.json"
  },
  "dependencies": {
<<<<<<< HEAD
    "@zowe/core-for-zowe-sdk": "7.0.0-next.202112021313",
=======
    "@zowe/core-for-zowe-sdk": "7.0.0-next.202112081943",
>>>>>>> 916c1fed
    "@zowe/imperative": "5.0.0-next.202112021611",
    "@zowe/perf-timing": "1.0.7",
    "@zowe/provisioning-for-zowe-sdk": "7.0.0-next.202112081943",
    "@zowe/zos-console-for-zowe-sdk": "7.0.0-next.202112081943",
    "@zowe/zos-files-for-zowe-sdk": "7.0.0-next.202112081943",
    "@zowe/zos-jobs-for-zowe-sdk": "7.0.0-next.202112081943",
    "@zowe/zos-logs-for-zowe-sdk": "7.0.0-next.202112081943",
    "@zowe/zos-tso-for-zowe-sdk": "7.0.0-next.202112081943",
    "@zowe/zos-uss-for-zowe-sdk": "7.0.0-next.202112081943",
    "@zowe/zos-workflows-for-zowe-sdk": "7.0.0-next.202112081943",
    "@zowe/zosmf-for-zowe-sdk": "7.0.0-next.202112081943",
    "get-stdin": "7.0.0",
    "lodash": "4.17.21",
    "minimatch": "3.0.4"
  },
  "devDependencies": {
    "@types/lodash": "^4.14.175",
    "@types/node": "^12.12.24",
    "@zowe/cli-test-utils": "7.0.0-next.202112081943",
    "comment-json": "^4.1.0",
    "eslint": "^7.32.0",
    "js-yaml": "^3.13.1",
    "madge": "^4.0.1",
    "rimraf": "^2.6.3",
    "strip-ansi": "^6.0.1",
    "typedoc": "^0.16.0",
    "typescript": "^3.8.0"
  },
  "optionalDependencies": {
    "keytar": "7.7.0"
  },
  "engines": {
    "node": ">=8.0.0"
  }
}<|MERGE_RESOLUTION|>--- conflicted
+++ resolved
@@ -55,11 +55,7 @@
     "typedocSpecifySrc": "typedoc --options ./typedoc.json"
   },
   "dependencies": {
-<<<<<<< HEAD
-    "@zowe/core-for-zowe-sdk": "7.0.0-next.202112021313",
-=======
     "@zowe/core-for-zowe-sdk": "7.0.0-next.202112081943",
->>>>>>> 916c1fed
     "@zowe/imperative": "5.0.0-next.202112021611",
     "@zowe/perf-timing": "1.0.7",
     "@zowe/provisioning-for-zowe-sdk": "7.0.0-next.202112081943",

{
  "name": "@zowe/cli",
  "version": "7.0.0-next.202012221958",
  "description": "Zowe CLI is a command line interface (CLI) that provides a simple and streamlined way to interact with IBM z/OS.",
  "author": "Broadcom",
  "license": "EPL-2.0",
  "homepage": "https://github.com/zowe/zowe-cli/tree/master/packages/cli#readme",
  "bugs": {
    "url": "https://github.com/zowe/zowe-cli/issues"
  },
  "repository": {
    "type": "git",
    "url": "https://github.com/zowe/zowe-cli.git"
  },
  "bin": {
    "bright": "./lib/main.js",
    "zowe": "./lib/main.js"
  },
  "keywords": [
    "zosmf",
    "mainframe",
    "CLI",
    "zos",
    "z/OSMF",
    "mvs",
    "os390",
    "z/OS",
    "zowe"
  ],
  "files": [
    "lib",
    "prebuilds",
    "scripts",
    "web-help-logo.png"
  ],
  "publishConfig": {
    "registry": "https://zowe.jfrog.io/zowe/api/npm/npm-local-release/"
  },
  "imperative": {
    "configurationModule": "lib/imperative.js"
  },
  "main": "lib/index.js",
  "typings": "lib/index.d.ts",
  "scripts": {
    "preinstall": "node ./scripts/copyPrebuilds",
    "postinstall": "node ./scripts/validatePlugins",
    "build": "tsc --pretty",
    "watch": "tsc --pretty --watch",
    "clean": "rimraf lib",
    "lint": "npm run lint:packages && npm run lint:tests",
    "lint:packages": "tslint --format stylish -c ../../tslint-packages.json \"src/**/*.ts\"",
    "lint:tests": "tslint --format stylish -c ../../tslint-tests.json \"__tests__/**/*.ts\"",
    "circularDependencyCheck": "madge -c lib",
    "typedoc": "typedoc --options ./typedoc.json ./src/",
    "typedocSpecifySrc": "typedoc --options ./typedoc.json"
  },
  "dependencies": {
<<<<<<< HEAD
    "@zowe/core-for-zowe-sdk": "6.25.0",
    "@zowe/imperative": "https://github.com:zowe/imperative#json-config-next",
=======
    "@zowe/core-for-zowe-sdk": "6.24.5",
    "@zowe/imperative": "4.10.2",
>>>>>>> b3a431c9
    "@zowe/perf-timing": "1.0.7",
    "@zowe/provisioning-for-zowe-sdk": "6.25.0",
    "@zowe/zos-console-for-zowe-sdk": "6.25.0",
    "@zowe/zos-files-for-zowe-sdk": "6.25.0",
    "@zowe/zos-jobs-for-zowe-sdk": "6.25.0",
    "@zowe/zos-tso-for-zowe-sdk": "6.25.0",
    "@zowe/zos-uss-for-zowe-sdk": "6.25.0",
    "@zowe/zos-workflows-for-zowe-sdk": "6.25.0",
    "@zowe/zosmf-for-zowe-sdk": "6.25.0",
    "get-stdin": "7.0.0",
    "minimatch": "3.0.4"
  },
  "devDependencies": {
    "@types/node": "^12.12.24",
    "js-yaml": "^3.13.1",
    "madge": "^3.6.0",
    "rimraf": "^2.6.3",
    "tslint": "^6.1.3",
    "typedoc": "^0.16.0",
    "typescript": "^3.8.0"
  },
  "optionalDependencies": {
    "keytar": "7.2.0"
  },
  "engines": {
    "node": ">=8.0.0"
  }
}<|MERGE_RESOLUTION|>--- conflicted
+++ resolved
@@ -55,13 +55,8 @@
     "typedocSpecifySrc": "typedoc --options ./typedoc.json"
   },
   "dependencies": {
-<<<<<<< HEAD
     "@zowe/core-for-zowe-sdk": "6.25.0",
-    "@zowe/imperative": "https://github.com:zowe/imperative#json-config-next",
-=======
-    "@zowe/core-for-zowe-sdk": "6.24.5",
     "@zowe/imperative": "4.10.2",
->>>>>>> b3a431c9
     "@zowe/perf-timing": "1.0.7",
     "@zowe/provisioning-for-zowe-sdk": "6.25.0",
     "@zowe/zos-console-for-zowe-sdk": "6.25.0",

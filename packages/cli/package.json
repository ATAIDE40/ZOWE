--- conflicted
+++ resolved
@@ -53,13 +53,8 @@
     "typedocSpecifySrc": "typedoc --options ./typedoc.json"
   },
   "dependencies": {
-<<<<<<< HEAD
-    "@zowe/core-for-zowe-sdk": "6.26.0",
+    "@zowe/core-for-zowe-sdk": "6.27.0",
     "@zowe/imperative": "4.12.0",
-=======
-    "@zowe/core-for-zowe-sdk": "6.27.0",
-    "@zowe/imperative": "4.11.2",
->>>>>>> 8069f3a4
     "@zowe/perf-timing": "1.0.7",
     "@zowe/provisioning-for-zowe-sdk": "6.27.0",
     "@zowe/zos-console-for-zowe-sdk": "6.27.0",

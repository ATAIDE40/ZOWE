--- conflicted
+++ resolved
@@ -58,18 +58,6 @@
     "@zowe/core-for-zowe-sdk": "7.0.0-next.202112281543",
     "@zowe/imperative": "5.0.0-next.202112221912",
     "@zowe/perf-timing": "1.0.7",
-<<<<<<< HEAD
-    "@zowe/provisioning-for-zowe-sdk": "7.0.0-next.202112102143",
-    "@zowe/zos-console-for-zowe-sdk": "7.0.0-next.202112102143",
-    "@zowe/zos-files-for-zowe-sdk": "7.0.0-next.202112102143",
-    "@zowe/zos-jobs-for-zowe-sdk": "7.0.0-next.202112102143",
-    "@zowe/zos-logs-for-zowe-sdk": "7.0.0-next.202112102143",
-    "@zowe/zos-tso-for-zowe-sdk": "7.0.0-next.202112102143",
-    "@zowe/zos-uss-for-zowe-sdk": "7.0.0-next.202112102143",
-    "@zowe/zos-workflows-for-zowe-sdk": "7.0.0-next.202112102143",
-    "@zowe/zosmf-for-zowe-sdk": "7.0.0-next.202112102143",
-    "find-process": "1.4.7",
-=======
     "@zowe/provisioning-for-zowe-sdk": "7.0.0-next.202112281543",
     "@zowe/zos-console-for-zowe-sdk": "7.0.0-next.202112281543",
     "@zowe/zos-files-for-zowe-sdk": "7.0.0-next.202112281543",
@@ -79,7 +67,7 @@
     "@zowe/zos-uss-for-zowe-sdk": "7.0.0-next.202112281543",
     "@zowe/zos-workflows-for-zowe-sdk": "7.0.0-next.202112281543",
     "@zowe/zosmf-for-zowe-sdk": "7.0.0-next.202112281543",
->>>>>>> 117bed6b
+    "find-process": "1.4.7",
     "get-stdin": "7.0.0",
     "lodash": "4.17.21",
     "minimatch": "3.0.4",
@@ -88,12 +76,8 @@
   "devDependencies": {
     "@types/lodash": "^4.14.175",
     "@types/node": "^12.12.24",
-<<<<<<< HEAD
     "@types/tar": "6.1.1",
-    "@zowe/cli-test-utils": "7.0.0-next.202112102143",
-=======
     "@zowe/cli-test-utils": "7.0.0-next.202112281543",
->>>>>>> 117bed6b
     "comment-json": "^4.1.0",
     "eslint": "^7.32.0",
     "js-yaml": "^3.13.1",

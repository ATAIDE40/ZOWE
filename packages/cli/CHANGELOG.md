--- conflicted
+++ resolved
@@ -2,7 +2,6 @@
 
 All notable changes to the Zowe CLI package will be documented in this file.
 
-<<<<<<< HEAD
 ## Recent Changes
 
 - Daemon mode updates:
@@ -10,15 +9,14 @@
         - Renamed the platform-specific executable from zowex to zowe, so that existing zowe commands used from the command line or in scripts do not have to change when running in daemon mode.
         - Automatically launch the background daemon when one is not running.
         - The daemon no longer has its own visible window, making it much more daemon-like.
-        - An environment variable named ZOWE_USE_DAEMON can be set to "no" to prevent the use of the daemon. The command is passed to the traditional zowe-CLI command. Thus, you can temporarily use the traditional Zowe CLI command to correct some display limitations (like displaying colors).
+        - An environment variable named ZOWE_USE_DAEMON can be set to "no" to prevent the use of the daemon. Commands are then passed to the traditional zowe-CLI command. Thus, you can temporarily use the traditional Zowe CLI command to correct some display limitations (like displaying colors).
     - Bug fixes:
         - Eliminate the display of escape characters when colors are displayed while running in daemon mode. [#938](https://github.com/zowe/zowe-cli/issues/938). Currently accomplished by not displaying colors in daemon mode.
         - Command-line arguments that contain spaces no longer require extra quotes or escapes. [#978](https://github.com/zowe/zowe-cli/issues/978)
-=======
+
 ## `7.0.0-next.202111111709`
 
 - Enhancement: Upgrade Imperative so Daemon Mode can launch and warn about invalid team configuration files. [#943](https://github.com/zowe/zowe-cli/issues/943) [#1190](https://github.com/zowe/zowe-cli/issues/1190)
->>>>>>> 46b899e3
 
 ## `7.0.0-next.202111041425`
 

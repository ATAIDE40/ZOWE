# Change Log

All notable changes to the Zowe CLI package will be documented in this file.

## Recent Changes

<<<<<<< HEAD
- Enhancement: Changed type of `encoding` property on z/OSMF profile from number to string to support more values (e.g., "ISO8859-1").
=======
- Enhancement: Added help for `zowe daemon restart` command. 
>>>>>>> 2aa00936

## `7.0.0-next.202204111523`

- Enhancement: Launch a separate Zowe CLI daemon for each user on multi-user systems.
- **Next Breaking**: Removed environment variables ZOWE_DAEMON and ZOWE_DAEMON_LOCK. Replaced them with ZOWE_DAEMON_DIR and ZOWE_DAEMON_PIPE.

## `7.0.0-next.202204111431`

- BugFix: Updated Imperative to enhance backward compatibility with v1 profiles and other enhancements and bug fixes (More details: Imperative [v5.0.0-next.202204051515](https://github.com/zowe/imperative/blob/next/CHANGELOG.md#500-next202204051515) and [v5.0.0-next.202204081605](https://github.com/zowe/imperative/blob/next/CHANGELOG.md#500-next202204081605))

## `7.0.0-next.202203311904`

- BugFix: Updated `zowe auth login apiml`, `zowe auth logout apiml` and `zowe config auto-init` comamnds to use v2 APIML APIs [#1339](https://github.com/zowe/zowe-cli/issues/1339)
- BugFix: Updated Imperative to avoid loading the credential manager if the given config file is not secure. [zowe/imperative#762](https://github.com/zowe/imperative/issues/762)

## `7.0.0-next.202203282106`

- Enhancement: Added support for `--record` format on `zowe zos-files download (data-set|all-members)` and `zowe zos-files upload (dir-to-pds|file-to-data-set|stdin-to-data-set)` [#539](https://github.com/zowe/zowe-cli/issues/539)

## `7.0.0-next.202203211751`

- BugFix: Updated Imperative to allow applications to update credentials from the `ProfileInfo` APIs. [zowe/vscode-extension-for-zowe#1646](https://github.com/zowe/vscode-extension-for-zowe/issues/1646)

## `7.0.0-next.202203101634`

- Enhancement: Added prompt for base profile host property to `zowe config init`. [#1219](https://github.com/zowe/zowe-cli/issues/1219)

## `7.0.0-next.202203042035`

- BugFix: Allows the CLI to complete installation when there is invalid config JSON [#1198](https://github.com/zowe/zowe-cli/issues/1198)

## `7.0.0-next.202203041732`

- Enhancement: The `zowe daemon enable` and `zowe daemon disable` commands run a process in the background so that they no longer require a user to copy and paste another command to successfully perform the operation.

## `7.0.0-next.202202241854`

- **LTS Breaking**: Added `stdin` property to `IHandlerParameters` which defaults to `process.stdin` and is overridden with another readable stream in daemon mode.
  - CLI plug-ins that read from `process.stdin` in their command handlers should replace it with `{IHandlerParameters}.stdin` to be compatible with Zowe v2 daemon mode.
  - This may be a breaking change for unit tests that mock the `IHandlerParameters` interface since a required property has been added.
  - It is recommended to replace `IHandlerParameters` mocks with the `mockHandlerParameters` method in the @zowe/cli-test-utils package which should protect you from future breaking changes to this interface.
- BugFix: Fixed Daemon Concurrency problems in Windows by introducing a lock file

## `7.0.0-next.202202171858`

- **Next Breaking**: Use sockets and named pipes instead of ports for daemon communication for improved access control.
- BugFix: Fixed Keytar not present in top level dependencies when CLI is installed non-globally. [#1314](https://github.com/zowe/zowe-cli/issues/1314)

## `7.0.0-next.202202151759`

- BugFix: Updated Imperative to convert previously used profile property names into V2-compliant property names.

## `7.0.0-next.202202112312`

- BugFix: Fixed packaging of daemon binary for macOS.

## `7.0.0-next.202202092037`

- BugFix: Fixed some optional dependencies missing from npm-shrinkwrap file.

## `7.0.0-next.202202041954`

- BugFix: Fixed daemon binaries missing from package and Keytar binaries not found at install time.

## `7.0.0-next.202202041533`

- BugFix: Updated Imperative to improve log messages when Keytar module fails to load.

## `7.0.0-next.202201261615`

- BugFix: Included an npm-shrinkwrap file to lock-down all transitive dependencies.

## `7.0.0-next.202201252014`

- BugFix: Fixed 'daemon disable' command to kill any running zowe daemon on Linux and Mac. [#1270](https://github.com/zowe/zowe-cli/issues/1270)
- BugFix: Fixed stdin data being corrupted when daemon server processes CLI command containing double-byte characters.
- Enhancement: Added a user message within 'daemon enable' and disable to open a new terminal when needed.
- **LTS Breaking**: Make the `user` field on SSH profiles secure. [#682](https://github.com/zowe/zowe-cli/issues/682)

## `7.0.0-next.202201121428`

- BugFix: Set executable attribute on zowe executable file on Linux and Mac.
- Enhancement: Ensure `zowe config auto-init` command saves the `rejectUnauthorized` value. [#1109](https://github.com/zowe/zowe-cli/issues/1109)

## `7.0.0-next.202201111811`

- BugFix: Update Imperative to absorb bugfixes introduced in version `5.0.0-next.202201102100`.
- Enhancement: Add the commands `zowe daemon enable` and `zowe daemon disable`. These commands enable end-users to set up daemon mode without having to download a separate executable and place it by hand into some directory.
- Enhancement: Refactored communication between Imperative daemon client and server. Previously the client only sent CLI arguments and the current working directory. Now it sends a JSON object that also includes environment variables and input piped from stdin. [#1179](https://github.com/zowe/zowe-cli/issues/1179)
- **Next Breaking**: The Daemon-related class named `Processor` was renamed to `DaemonDecider`.
- **Next Breaking**: Remove `--dcd` argument which was reserved for `--daemon-current-directory`.
- **Next Breaking**: Add user check to daemon communication

## `7.0.0-next.202112281543`

- Enhancement: update a "show attributes" flag to be `-a` instead of `--pa`.  `--pa` is a "hidden" alias.

## `7.0.0-next.202112201801`

- BugFix: Fixed socket connection error on macOS after commands that run in daemon mode. [#1192](https://github.com/zowe/zowe-cli/issues/1192)
- BugFix: Fixed daemon failing to run in path that contains space in directory name. [#1237](https://github.com/zowe/zowe-cli/issues/1237)

## `7.0.0-next.202112142155`

- Enhancement: Upgrade Imperative so that secure prompts do not show input and zowe.config.json secure properties are not logged. [#1106](https://github.com/zowe/zowe-cli/issues/1106)

## `7.0.0-next.202112081943`

- **Next Breaking**: Remove hardcoded `--dcd` argument sent between imperative daemon server and client.

## `7.0.0-next.202112021313`

- **Next Breaking**: Use JSON-based communication protocol between imperative daemon server and client.

## `7.0.0-next.202111221932`

- BugFix: Changed credentials to be stored securely by default for v1 profiles to be consistent with the experience for v2 profiles. [#1128](https://github.com/zowe/zowe-cli/issues/1128)

## `7.0.0-next.202111111904`

- Daemon mode updates:
    - Enhancements:
        - Renamed the platform-specific executable from zowex to zowe, so that existing zowe commands used from the command line or in scripts do not have to change when running in daemon mode.
        - Automatically launch the background daemon when one is not running.
        - The daemon no longer has its own visible window, making it much more daemon-like.
        - An environment variable named ZOWE_USE_DAEMON can be set to "no" to prevent the use of the daemon. Commands are then passed to the traditional zowe-CLI command. Thus, you can temporarily use the traditional Zowe CLI command to correct some display limitations (like displaying colors).
    - Bug fixes:
        - Eliminate the display of escape characters when colors are displayed while running in daemon mode. [#938](https://github.com/zowe/zowe-cli/issues/938). Currently accomplished by not displaying colors in daemon mode.
        - Command-line arguments that contain spaces no longer require extra quotes or escapes. [#978](https://github.com/zowe/zowe-cli/issues/978)

## `7.0.0-next.202111111709`

- Enhancement: Upgrade Imperative so Daemon Mode can launch and warn about invalid team configuration files. [#943](https://github.com/zowe/zowe-cli/issues/943) [#1190](https://github.com/zowe/zowe-cli/issues/1190)

## `7.0.0-next.202111041425`

- Enhancement: Added `autoStore` property to config JSON files which defaults to true. When this property is enabled and the CLI prompts you to enter connection info, the values you enter will be saved to disk (or credential vault if they are secure) for future use. [zowe/zowe-cli#923](https://github.com/zowe/zowe-cli/issues/923)

## `7.0.0-next.202110211759`

- Enhancement: Display the set of changes made by the 'zowe config auto-init' command.

## `7.0.0-next.202110071909`

- Enhancement: Added `config update-schemas [--depth <value>]` command. [#1059](https://github.com/zowe/zowe-cli/issues/1059)
- **LTS Breaking**: Changed default log level from DEBUG to WARN to reduce the volume of logs written to disk. The log level can still be overridden using environment variables.

## `7.0.0-next.202109281609`

- Enhancement: Added `config import` command that imports team config files from a local path or web URL. [#1083](https://github.com/zowe/zowe-cli/issues/1083)
- Enhancement: Added Help Doc examples for the `zowe config` group of commands. [#1061](https://github.com/zowe/zowe-cli/issues/1061)

## `7.0.0-next.202109032014`

- Enhancement: Log in to API ML to obtain token value instead of prompting for it in `config secure` command.

## `7.0.0-next.202108311536`

- Security: Don't expose port that daemon server listens on (default port is 4000).

## `7.0.0-next.202108202027`

- Update Imperative dependency for the following new features:
  - **LTS Breaking**: Make `fail-on-error` option true by default on `zowe plugins validate` command.
  - Enhancement: Improved command suggestions
  - Performance: Improved the way that HTTP response chunks are saved, reducing time complexity from O(n<sup>2</sup>) to O(n). This dramatically improves performance for larger requests. [#618](https://github.com/zowe/imperative/pull/618)

## `7.0.0-next.202108121907`

- Enhancement: Flattened the default profiles structure created by the `config init` command.
- **Next Breaking**: Split up authToken property in team config into tokenType and tokenValue properties to be consistent with Zowe v1 profiles.

## `7.0.0-next.202107131230`

- Enhancement: Adds the `config auto-init` command, allowing users to automatically generate a configuration using information stored in conformant installed plugins and the API Mediation Layer.

## `7.0.0-next.202102011525`

- Enhancement: Added new "config" command group to manage config JSON files. This is intended to replace the profiles API, and makes it easier for users to create, share, and switch between profile configurations.
- Enhancement: Added daemon mode which runs a persistent background process "zowex" to improve CLI response time. The "zowex" binary can be downloaded from GitHub releases.
- Enhancement: Added support for secure credential storage without any plug-ins required. On Linux there are some software requirements for this feature which are listed [here](https://github.com/zowe/zowe-cli-scs-plugin#software-requirements).
- Deprecated: The "profiles" command group for managing global profiles in "~/.zowe/profiles". Use the new "config" command group instead.
- **LTS Breaking**: Removed "config" command group for managing app settings in "~/.zowe/imperative/settings.json". If app settings already exist they are still loaded for backwards compatibility.

## `6.39.0`

- BugFix: Provided more accurate output for `zowe zos-jobs delete job` and `zowe zos-jobs cancel job` commands [#1333](https://github.com/zowe/zowe-cli/issues/1333)
- BugFix: Fixed inconsistent case on `modify-version` option for `zowe zos-jobs delete job` and `zowe zos-jobs cancel job` commands [#1333](https://github.com/zowe/zowe-cli/issues/1333)

## `6.38.0`

- Enhancement: Exported the `@zowe/imperative` package as the `imperative` namespace.
  If your project depends on both Zowe CLI and Imperative, you can now `import { imperative } from "@zowe/cli"` without declaring `@zowe/imperative` as a separate dependency in package.json. No change is required for CLI plug-ins.
- BugFix: Fixed inconsistent capitalization with z/OS console command. [#961](https://github.com/zowe/zowe-cli/issues/961)

## `6.37.8`

- Documentation: Updated help text for the `zowe jobs submit stdin` command. [#1284](https://github.com/zowe/zowe-cli/issues/1284)

## `6.37.7`

- BugFix: Fixed some optional dependencies missing from npm-shrinkwrap file.

## `6.37.6`

- BugFix: Pruned dev dependencies from npm-shrinkwrap file.

## `6.37.5`

- BugFix: Included an npm-shrinkwrap file to lock-down all transitive dependencies.

## `6.37.3`

- BugFix: Updated imperative to resolve `--hw` line-break issues. [Imperative #715](https://github.com/zowe/imperative/issues/715)

## `6.37.2`

- BugFix: Disabled gzip compression for z/OSMF requests that download binary files. [#1170](https://github.com/zowe/zowe-cli/issues/1170)

## `6.37.1`

- BugFix: Updated Imperative to absorb bugfixes introduced in version `4.17.2`.

## `6.37.0`

- Enhancement: Added new feature to manage zos-logs. z/OSMF version 2.4 or higher is required. Ensure that the [z/OSMF Operations Log Support is available via APAR and associated PTFs](https://www.ibm.com/support/pages/apar/PH35930). [#1104](https://github.com/zowe/zowe-cli/issues/1104)

## `6.36.1`

- BugFix: Fixed an issue where plugin install and uninstall did not work with NPM version 8. [Imperative #683](https://github.com/zowe/imperative/issues/683)

## `6.36.0`

- Enhancement: Added the command tree JSON object to the `zowe --available-commands` command's data object, returned when `--response-format-json` is specified.

## `6.35.0`

- Enhancement: Removed the misleading `workflow-name` option for the `zowe zos-workflows list definition-file-details` help example. [#659](https://github.com/zowe/zowe-cli/issues/659)
- Enhancement: Exposed new option `modifyVersion` for the `zowe zos-jobs delete job` and `zowe zos-jobs cancel job` commands. [#1092](https://github.com/zowe/zowe-cli/issues/1092)

## `6.34.1`

- BugFix: Reverts hiding the cert-key-file path so users can see what path was specified and check if the file exists.

## `6.34.0`

- Enhancement: Add support for PEM certificate based authentication.

## `6.33.4`

- BugFix: Updated dependencies to resolve problems with the ansi-regex package.

## `6.33.3`

- Enhancement: Update post-install script to display a message when the CLI successfully installs due to increased error messaging from USS SDK when optional pre-requisites are not installed.

## `6.33.1`

- Bugfix: Fixed capitalization of handler paths for `zowe files rename ds` and `zowe files rename dsm` commands.
- Development: Migrated from TSLint (now deprecated) to ESLint for static code analysis.

## `6.33.0`

- Enhancement: Exposed new option `start` for the `zowe zos-files list data-set` command. [#495](https://github.com/zowe/zowe-cli/issues/495)
- Enhancement: Updated Imperative to add the following features:
  - Enhancement: Improved command suggestions for mistyped commands, add aliases to command suggestions.
  - Enhancement: The `plugins validate` command will return an error code when plugins have errors if the new `--fail-on-error` option is specified. Also adds `--fail-on-warning` option to return with an error code when plugins have warnings. [#463](https://github.com/zowe/imperative/issues/463)
  - BugFix: Fixed regression where characters are not correctly escaped in web help causing extra slashes ("\") to appear. [#644](https://github.com/zowe/imperative/issues/644)
- Renamed the zos-files `--responseTimeout` option to `--response-timeout` in help docs for consistency. [#803](https://github.com/zowe/zowe-cli/issues/803)

## `6.32.2`

- Fixed inconsistencies in punctuation for command descriptions by adding missing periods. [#66](https://github.com/zowe/zowe-cli/issues/66)

## `6.32.1`

- BugFix: Updated Imperative version to fix web help issues.
- Expanded help text of --data-set-type on create data set command by adding an example of creating PDSE. [#52](https://github.com/zowe/zowe-cli/issues/52)

## `6.32.0`

- Enhancement: Added a `--volume-serial` option to the `zowe zos-files list data-set` command. Use this option to filter data sets by volume serial. [#61](https://github.com/zowe/zowe-cli/issues/61)
- Enhancement: Removed 'z/OS' from zos-files help upload and download commands. [#60](https://github.com/zowe/zowe-cli/issues/60)

## `6.31.2`

- Enhancement: Added new aliases for zos-files commands in delete, download, and list relating to USS files. You can now interact with `uf` or `uss`.  [#983](https://github.com/zowe/zowe-cli/issues/983)

## `6.31.0`

- Enhancement: Add the option --jcl-symbols to the jobs submit command to enable users to specify JCL symbol names and values.

## `6.30.0`

- Enhancement: made changes to definition files for zowe ssh commands  [#603](https://github.com/zowe/zowe-cli/issues/603)

## `6.29.0`

- Enhancement: Added a standard data set template with no parameters set.

## `6.28.0`

- Enhancement: Updated Imperative version to handle GZIP compression on REST requests.

## `6.27.1`

- BugFix: Removed the conflicting alias `-o` for `--protocol` option.

## `6.27.0`

- Enhancement: Added a `like` option to the `zowe zos-files create data-set` command. Use this option to like datasets. [#771](https://github.com/zowe/zowe-cli/issues/771)
- Enhancement: Added a `--protocol` option to allow you to specify the HTTP or HTTPS protocol used. Default value remains HTTPS.[#498](https://github.com/zowe/zowe-cli/issues/498)
- Enhancement: Added an example for running a Db2 command with the `zowe zos-console issue command` command. [#641](https://github.com/zowe/zowe-cli/issues/641)

## `6.26.0`

- Enhancement: Updated Imperative version to support npm@7. This fixes an error when installing plugins.

## `6.25.2`

- Documented early access features that are available in "next" release.

## `6.25.1`

- Bugfix: Updated Imperative version to fix vulnerability.

## `6.25.0`

- Enhancement: Added a `--replace` option to the `zowe zos-files copy data-set` command. Use this option if you want to replace like-named members in the target data set. [#808](https://github.com/zowe/zowe-cli/issues/808)
- Enhancement: Improved a cryptic error message that was shown if TSO address space failed to start for the `zowe zos-tso issue command` command. [#28](https://github.com/zowe/zowe-cli/issues/28)
- Bugfix: Removed "[object Object]" text that appeared in some error messages. The proper text "Imperative API Error" is now displayed. [#836](https://github.com/zowe/zowe-cli/pull/836)

## `6.24.6`

- BugFix: Improved performance of `zowe zos-files list` commands when very long lists are printed to console. [#861](https://github.com/zowe/zowe-cli/issues/861)

## `6.24.5`

- Bugfix: Updated Imperative dependency version to one that does not contain a vulnerable dependency

## `6.24.3`

- Bugfix: Fixed incorrect syntax of example for `zowe files create data-set-vsam`. [#823](https://github.com/zowe/zowe-cli/issues/823)

## `6.24.2`

- Revert: Revert changes made in 6.24.1, problem was determined to be bundling pipeline

## `6.24.1`

- Bugfix: Change SDK package structure to allow for backwards compatibility for some projects importing the CLI

## `6.24.0`

- Enhancement: Published the APIs in Zowe CLI as separate SDK packages. [#750](https://github.com/zowe/zowe-cli/issues/750)
- The "@zowe/cli" package still includes both API and CLI methods. In addition, the following SDK packages are now available:
  - @zowe/provisioning-for-zowe-sdk
  - @zowe/zos-console-for-zowe-sdk
  - @zowe/zos-files-for-zowe-sdk
  - @zowe/zos-jobs-for-zowe-sdk
  - @zowe/zos-tso-for-zowe-sdk
  - @zowe/zos-uss-for-zowe-sdk
  - @zowe/zos-workflows-for-zowe-sdk
  - @zowe/zosmf-for-zowe-sdk
  - @zowe/core-for-zowe-sdk

## `6.23.0`

- Enhancement: Added a `--pattern` option to the `zowe files list all-members` command. The option lets you restrict returned member names to only names that match a given pattern. The argument syntax is the same as the "pattern" parameter of the ISPF LMMLIST service. [#810](https://github.com/zowe/zowe-cli/issues/810)
- Enhancement: Added new options `--lrecl` and `--recfm` to the `zos-files create` command. Use these options to specify a logical record length and record format for data sets that you create. [#788](https://github.com/zowe/zowe-cli/issues/788)

## `6.22.0`

- Enhancement: Added the `--encoding` option for the `zowe zos-files upload dir-to-pds` command. This option lets you upload multiple members with a single command. [#764](https://github.com/zowe/zowe-cli/issues/764)
- BugFix: Fixed an issue where the output of the `zowe zos-uss issue ssh` command would sometimes omit the last line. [#795](https://github.com/zowe/zowe-cli/issues/795)

## `6.21.1`

- BugFix: Renamed the z/OS Files API option from `storeclass` to `storclass`. This fixed an issue where the CLI could define the wrong storage class on `create dataset` commands. [#503](https://github.com/zowe/zowe-cli/issues/503)

## `6.21.0`

- Enhancement: Added a `--responseTimeout` option to the z/OS Files APIs, CLI commands, and z/OSMF profiles. Specify `--responseTimeout <###>` to set the number of seconds that the TSO servlet request runs before a timout occurs. The default is 30 seconds. You can set the option to between 5 and 600 seconds (inclusive). [#760](https://github.com/zowe/zowe-cli/issues/760)

## `6.20.0`

- Added API usage examples to each package Readme (files, jobs, etc...). [#751](https://github.com/zowe/zowe-cli/issues/751).
- Fixed an issue where the CLI exited with status code 0 in case of an error. [#748](https://github.com/zowe/zowe-cli/issues/748)
- Added new method "dataSetLike(session, dataSetName, options)" to `Create` class, for use when creating a dataset with parameters like another data set. [#766](https://github.com/zowe/zowe-cli/issues/766)

## `6.19.1`

- Update Imperative version
- Fix compilation error

## `6.19.0`

- Add CLI command to delete migrated data sets `zowe zos-files delete migrated-data-sets`.

## `6.18.0`

- Add the --fail-fast option to the `zowe zos-files download all-members` command
  - Specifying `--fail-fast false` allows member downloads to continue if one or more fail

## `6.17.3`

- Update Imperative version to include compatibility fix for `ISession` type

## `6.17.2`

- Update Imperative version (again) to include security fix

## `6.17.1`

- Update Imperative version to fix issue "Can't use service profile after storing token in base profile"

## `6.17.0`

- Added API to delete migrated data sets.

## `6.16.0`

- Upgrade Zowe commands to prompt for any of the following values if the option is missing: host, port, user, and password.
- Add ability to log into and out of the APIML, getting and using a token
- Add `--base-profile` option to all commands that use profiles, allowing them to make use of base profiles containing shared values.

## `6.15.0`

- Add `encoding` option to `zosmf` profile type.

## `6.14.0`

- Add encoding / code page support for data set upload and download operations in library and CLI.

## `6.13.0`

- Add `files hrec ds` command to recall data sets.
- Make account optional in TSO profiles.
- Make user and host optional in SSH profiles.
- Fix broken links in readme.

## `6.12.0`

- Make username, password, and host optional on z/OSMF profiles and update profile creation doc to reflect the change.
- Don't overwrite files when downloading spool output from job with duplicate step names.

## `6.11.2`

- Update imperative version (again) in order to fix vulnerabilities

## `6.11.1`

- Update imperative version (to fix EPERM issues on Windows)

## `6.11.0`

- Add preserve-original-letter-case option for download to keep generated folders and files in original uppercase.

## `6.10.3`

- Update Migrate and Recall data set APIs to have a base handler function.

## `6.10.2`

- Update Imperative to 4.6.
- Update top-level doc links in help description.

## `6.10.1`

- Update Imperative dependency to fix vulnerability.

## `6.10.0`

- Add `files rename ds` and `files rename dsm` commands to rename data sets and data set members. Thanks @CForrest97

## `6.9.2`

- Return non-zero exit code when upload command fails. Thanks @tjohnsonBCM

## `6.9.1`

- Support `#` character in account number supplied to TSO commands. Thanks @awharn

## `6.9.0`

- Add API to recall migrated datasets. Thanks @Pranay154

## `6.8.2`

- Update the Zowe logo to the new logo. Thanks @awharn

## `6.8.1`

- Add utility function to access ImperativeConfig. Thanks @tjohnsonBCM

## `6.8.0`

- Add possibility to use Etags with download and upload APIs. Thanks @Alexandru-Dimitru
- Add option to return Etag on upload. Thanks @Alexandru-Dimitru

## `6.0.0`

- Rename `files list zfs` command to `files list fs` since it is not specific to zFS file systems.

## `5.0.0`

- Use new streaming RestClient APIs to reduce memory usage when downloading and uploading files.

## `4.0.0`

- Remove the method `Get.dataSetStreamed`. Use `ZosmfRestClient.getStreamed` instead.

## `3.0.0`

- Rename package from "@brightside/core" to "@zowe/cli".
- Change behavior of the method `Shell.executeSsh` to use `stdoutHandler` instead of `streamCallBack`. This eliminates dependency on the `ClientChannel` type of the ssh2 package.<|MERGE_RESOLUTION|>--- conflicted
+++ resolved
@@ -4,11 +4,8 @@
 
 ## Recent Changes
 
-<<<<<<< HEAD
+- Enhancement: Added help for `zowe daemon restart` command.
 - Enhancement: Changed type of `encoding` property on z/OSMF profile from number to string to support more values (e.g., "ISO8859-1").
-=======
-- Enhancement: Added help for `zowe daemon restart` command. 
->>>>>>> 2aa00936
 
 ## `7.0.0-next.202204111523`
 

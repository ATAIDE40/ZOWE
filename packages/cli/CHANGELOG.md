# Change Log

All notable changes to the Zowe CLI package will be documented in this file.

## Recent Changes

<<<<<<< HEAD
- BugFix: Included an npm-shrinkwrap file to lock-down all transitive dependencies.
=======
- BugFix: Fixed 'daemon disable' command to kill any running zowe daemon on Linux and Mac. [#1270](https://github.com/zowe/zowe-cli/issues/1270)
- BugFix: Fixed stdin data being corrupted when daemon server processes CLI command containing double-byte characters.
- Enhancement: Added a user message within 'daemon enable' and disable to open a new terminal when needed.
- **BREAKING** Enhancement: Make the `user` field on SSH profiles secure. [#682](https://github.com/zowe/zowe-cli/issues/682)
>>>>>>> dd0fd6ac

## `7.0.0-next.202201121428`

- BugFix: Set executable attribute on zowe executable file on Linux and Mac.
- Enhancement: Ensure `zowe config auto-init` command saves the `rejectUnauthorized` value. [#1109](https://github.com/zowe/zowe-cli/issues/1109)

## `7.0.0-next.202201111811`

- BugFix: Update Imperative to absorb bugfixes introduced in version `5.0.0-next.202201102100`.
- Enhancement: Add the commands `zowe daemon enable` and `zowe daemon disable`. These commands enable end-users to set up daemon mode without having to download a separate executable and place it by hand into some directory.
- Enhancement: Refactored communication between Imperative daemon client and server. Previously the client only sent CLI arguments and the current working directory. Now it sends a JSON object that also includes environment variables and input piped from stdin. [#1179](https://github.com/zowe/zowe-cli/issues/1179)
- **Next Breaking**: The Daemon-related class named `Processor` was renamed to `DaemonDecider`.
- **Next Breaking**: Remove `--dcd` argument which was reserved for `--daemon-current-directory`.
- **Next Breaking**: Add user check to daemon communication

## `7.0.0-next.202112281543`

- Enhancement: update a "show attributes" flag to be `-a` instead of `--pa`.  `--pa` is a "hidden" alias.

## `7.0.0-next.202112201801`

- BugFix: Fixed socket connection error on macOS after commands that run in daemon mode. [#1192](https://github.com/zowe/zowe-cli/issues/1192)
- BugFix: Fixed daemon failing to run in path that contains space in directory name. [#1237](https://github.com/zowe/zowe-cli/issues/1237)

## `7.0.0-next.202112142155`

- Enhancement: Upgrade Imperative so that secure prompts do not show input and zowe.config.json secure properties are not logged. [#1106](https://github.com/zowe/zowe-cli/issues/1106)

## `7.0.0-next.202112081943`

- **Next Breaking**: Remove hardcoded `--dcd` argument sent between imperative daemon server and client.

## `7.0.0-next.202112021313`

- **Next Breaking**: Use JSON-based communication protocol between imperative daemon server and client.

## `7.0.0-next.202111221932`

- BugFix: Changed credentials to be stored securely by default for v1 profiles to be consistent with the experience for v2 profiles. [#1128](https://github.com/zowe/zowe-cli/issues/1128)

## `7.0.0-next.202111111904`

- Daemon mode updates:
    - Enhancements:
        - Renamed the platform-specific executable from zowex to zowe, so that existing zowe commands used from the command line or in scripts do not have to change when running in daemon mode.
        - Automatically launch the background daemon when one is not running.
        - The daemon no longer has its own visible window, making it much more daemon-like.
        - An environment variable named ZOWE_USE_DAEMON can be set to "no" to prevent the use of the daemon. Commands are then passed to the traditional zowe-CLI command. Thus, you can temporarily use the traditional Zowe CLI command to correct some display limitations (like displaying colors).
    - Bug fixes:
        - Eliminate the display of escape characters when colors are displayed while running in daemon mode. [#938](https://github.com/zowe/zowe-cli/issues/938). Currently accomplished by not displaying colors in daemon mode.
        - Command-line arguments that contain spaces no longer require extra quotes or escapes. [#978](https://github.com/zowe/zowe-cli/issues/978)

## `7.0.0-next.202111111709`

- Enhancement: Upgrade Imperative so Daemon Mode can launch and warn about invalid team configuration files. [#943](https://github.com/zowe/zowe-cli/issues/943) [#1190](https://github.com/zowe/zowe-cli/issues/1190)

## `7.0.0-next.202111041425`

- Enhancement: Added `autoStore` property to config JSON files which defaults to true. When this property is enabled and the CLI prompts you to enter connection info, the values you enter will be saved to disk (or credential vault if they are secure) for future use. [zowe/zowe-cli#923](https://github.com/zowe/zowe-cli/issues/923)

## `7.0.0-next.202110211759`

- Enhancement: Display the set of changes made by the 'zowe config auto-init' command.

## `7.0.0-next.202110071909`

- Enhancement: Added `config update-schemas [--depth <value>]` command. [#1059](https://github.com/zowe/zowe-cli/issues/1059)
- Breaking: Changed default log level from DEBUG to WARN to reduce the volume of logs written to disk. The log level can still be overridden using environment variables.

## `7.0.0-next.202109281609`

- Enhancement: Added `config import` command that imports team config files from a local path or web URL. [#1083](https://github.com/zowe/zowe-cli/issues/1083)
- Enhancement: Added Help Doc examples for the `zowe config` group of commands. [#1061](https://github.com/zowe/zowe-cli/issues/1061)

## `7.0.0-next.202109032014`

- Enhancement: Log in to API ML to obtain token value instead of prompting for it in `config secure` command.

## `7.0.0-next.202108311536`

- Security: Don't expose port that daemon server listens on (default port is 4000).

## `7.0.0-next.202108202027`

- Update Imperative dependency for the following new features:
  - Breaking: Make `fail-on-error` option true by default on `zowe plugins validate` command.
  - Enhancement: Improved command suggestions
  - Performance: Improved the way that HTTP response chunks are saved, reducing time complexity from O(n<sup>2</sup>) to O(n). This dramatically improves performance for larger requests. [#618](https://github.com/zowe/imperative/pull/618)

## `7.0.0-next.202108121907`

- Enhancement: Flattened the default profiles structure created by the `config init` command.
- Breaking: Split up authToken property in team config into tokenType and tokenValue properties to be consistent with Zowe v1 profiles.

## `7.0.0-next.202107131230`

- Enhancement: Adds the `config auto-init` command, allowing users to automatically generate a configuration using information stored in conformant installed plugins and the API Mediation Layer.

## `7.0.0-next.202102011525`

- Enhancement: Added new "config" command group to manage config JSON files. This is intended to replace the profiles API, and makes it easier for users to create, share, and switch between profile configurations.
- Enhancement: Added daemon mode which runs a persistent background process "zowex" to improve CLI response time. The "zowex" binary can be downloaded from GitHub releases.
- Enhancement: Added support for secure credential storage without any plug-ins required. On Linux there are some software requirements for this feature which are listed [here](https://github.com/zowe/zowe-cli-scs-plugin#software-requirements).
- Deprecated: The "profiles" command group for managing global profiles in "~/.zowe/profiles". Use the new "config" command group instead.
- **Breaking**: Removed "config" command group for managing app settings in "~/.zowe/imperative/settings.json". If app settings already exist they are still loaded for backwards compatibility.

## `6.37.2`

- BugFix: Disabled gzip compression for z/OSMF requests that download binary files. [#1170](https://github.com/zowe/zowe-cli/issues/1170)

## `6.37.1`

- BugFix: Updated Imperative to absorb bugfixes introduced in version `4.17.2`.

## `6.37.0`

- Enhancement: Added new feature to manage zos-logs. z/OSMF version 2.4 or higher is required. Ensure that the [z/OSMF Operations Log Support is available via APAR and associated PTFs](https://www.ibm.com/support/pages/apar/PH35930). [#1104](https://github.com/zowe/zowe-cli/issues/1104)

## `6.36.1`

- BugFix: Fixed an issue where plugin install and uninstall did not work with NPM version 8. [Imperative #683](https://github.com/zowe/imperative/issues/683)

## `6.36.0`

- Enhancement: Added the command tree JSON object to the `zowe --available-commands` command's data object, returned when `--response-format-json` is specified.

## `6.35.0`

- Enhancement: Removed the misleading `workflow-name` option for the `zowe zos-workflows list definition-file-details` help example. [#659](https://github.com/zowe/zowe-cli/issues/659)
- Enhancement: Exposed new option `modifyVersion` for the `zowe zos-jobs delete job` and `zowe zos-jobs cancel job` commands. [#1092](https://github.com/zowe/zowe-cli/issues/1092)

## `6.34.1`

- BugFix: Reverts hiding the cert-key-file path so users can see what path was specified and check if the file exists.

## `6.34.0`

- Enhancement: Add support for PEM certificate based authentication.

## `6.33.4`

- BugFix: Updated dependencies to resolve problems with the ansi-regex package.

## `6.33.3`

- Enhancement: Update post-install script to display a message when the CLI successfully installs due to increased error messaging from USS SDK when optional pre-requisites are not installed.

## `6.33.1`

- Bugfix: Fixed capitalization of handler paths for `zowe files rename ds` and `zowe files rename dsm` commands.
- Development: Migrated from TSLint (now deprecated) to ESLint for static code analysis.

## `6.33.0`

- Enhancement: Exposed new option `start` for the `zowe zos-files list data-set` command. [#495](https://github.com/zowe/zowe-cli/issues/495)
- Enhancement: Updated Imperative to add the following features:
  - Enhancement: Improved command suggestions for mistyped commands, add aliases to command suggestions.
  - Enhancement: The `plugins validate` command will return an error code when plugins have errors if the new `--fail-on-error` option is specified. Also adds `--fail-on-warning` option to return with an error code when plugins have warnings. [#463](https://github.com/zowe/imperative/issues/463)
  - BugFix: Fixed regression where characters are not correctly escaped in web help causing extra slashes ("\") to appear. [#644](https://github.com/zowe/imperative/issues/644)
- Renamed the zos-files `--responseTimeout` option to `--response-timeout` in help docs for consistency. [#803](https://github.com/zowe/zowe-cli/issues/803)

## `6.32.2`

- Fixed inconsistencies in punctuation for command descriptions by adding missing periods. [#66](https://github.com/zowe/zowe-cli/issues/66)

## `6.32.1`

- BugFix: Updated Imperative version to fix web help issues.
- Expanded help text of --data-set-type on create data set command by adding an example of creating PDSE. [#52](https://github.com/zowe/zowe-cli/issues/52)

## `6.32.0`

- Enhancement: Added a `--volume-serial` option to the `zowe zos-files list data-set` command. Use this option to filter data sets by volume serial. [#61](https://github.com/zowe/zowe-cli/issues/61)
- Enhancement: Removed 'z/OS' from zos-files help upload and download commands. [#60](https://github.com/zowe/zowe-cli/issues/60)

## `6.31.2`

- Enhancement: Added new aliases for zos-files commands in delete, download, and list relating to USS files. You can now interact with `uf` or `uss`.  [#983](https://github.com/zowe/zowe-cli/issues/983)

## `6.31.0`

- Enhancement: Add the option --jcl-symbols to the jobs submit command to enable users to specify JCL symbol names and values.

## `6.30.0`

- Enhancement: made changes to definition files for zowe ssh commands  [#603](https://github.com/zowe/zowe-cli/issues/603)

## `6.29.0`

- Enhancement: Added a standard data set template with no parameters set.

## `6.28.0`

- Enhancement: Updated Imperative version to handle GZIP compression on REST requests.

## `6.27.1`

- BugFix: Removed the conflicting alias `-o` for `--protocol` option.

## `6.27.0`

- Enhancement: Added a `like` option to the `zowe zos-files create data-set` command. Use this option to like datasets. [#771](https://github.com/zowe/zowe-cli/issues/771)
- Enhancement: Added a `--protocol` option to allow you to specify the HTTP or HTTPS protocol used. Default value remains HTTPS.[#498](https://github.com/zowe/zowe-cli/issues/498)
- Enhancement: Added an example for running a Db2 command with the `zowe zos-console issue command` command. [#641](https://github.com/zowe/zowe-cli/issues/641)

## `6.26.0`

- Enhancement: Updated Imperative version to support npm@7. This fixes an error when installing plugins.

## `6.25.2`

- Documented early access features that are available in "next" release.

## `6.25.1`

- Bugfix: Updated Imperative version to fix vulnerability.

## `6.25.0`

- Enhancement: Added a `--replace` option to the `zowe zos-files copy data-set` command. Use this option if you want to replace like-named members in the target data set. [#808](https://github.com/zowe/zowe-cli/issues/808)
- Enhancement: Improved a cryptic error message that was shown if TSO address space failed to start for the `zowe zos-tso issue command` command. [#28](https://github.com/zowe/zowe-cli/issues/28)
- Bugfix: Removed "[object Object]" text that appeared in some error messages. The proper text "Imperative API Error" is now displayed. [#836](https://github.com/zowe/zowe-cli/pull/836)

## `6.24.6`

- BugFix: Improved performance of `zowe zos-files list` commands when very long lists are printed to console. [#861](https://github.com/zowe/zowe-cli/issues/861)

## `6.24.5`

- Bugfix: Updated Imperative dependency version to one that does not contain a vulnerable dependency

## `6.24.3`

- Bugfix: Fixed incorrect syntax of example for `zowe files create data-set-vsam`. [#823](https://github.com/zowe/zowe-cli/issues/823)

## `6.24.2`

- Revert: Revert changes made in 6.24.1, problem was determined to be bundling pipeline

## `6.24.1`

- Bugfix: Change SDK package structure to allow for backwards compatibility for some projects importing the CLI

## `6.24.0`

- Enhancement: Published the APIs in Zowe CLI as separate SDK packages. [#750](https://github.com/zowe/zowe-cli/issues/750)
- The "@zowe/cli" package still includes both API and CLI methods. In addition, the following SDK packages are now available:
  - @zowe/provisioning-for-zowe-sdk
  - @zowe/zos-console-for-zowe-sdk
  - @zowe/zos-files-for-zowe-sdk
  - @zowe/zos-jobs-for-zowe-sdk
  - @zowe/zos-tso-for-zowe-sdk
  - @zowe/zos-uss-for-zowe-sdk
  - @zowe/zos-workflows-for-zowe-sdk
  - @zowe/zosmf-for-zowe-sdk
  - @zowe/core-for-zowe-sdk

## `6.23.0`

- Enhancement: Added a `--pattern` option to the `zowe files list all-members` command. The option lets you restrict returned member names to only names that match a given pattern. The argument syntax is the same as the "pattern" parameter of the ISPF LMMLIST service. [#810](https://github.com/zowe/zowe-cli/issues/810)
- Enhancement: Added new options `--lrecl` and `--recfm` to the `zos-files create` command. Use these options to specify a logical record length and record format for data sets that you create. [#788](https://github.com/zowe/zowe-cli/issues/788)

## `6.22.0`

- Enhancement: Added the `--encoding` option for the `zowe zos-files upload dir-to-pds` command. This option lets you upload multiple members with a single command. [#764](https://github.com/zowe/zowe-cli/issues/764)
- BugFix: Fixed an issue where the output of the `zowe zos-uss issue ssh` command would sometimes omit the last line. [#795](https://github.com/zowe/zowe-cli/issues/795)

## `6.21.1`

- BugFix: Renamed the z/OS Files API option from `storeclass` to `storclass`. This fixed an issue where the CLI could define the wrong storage class on `create dataset` commands. [#503](https://github.com/zowe/zowe-cli/issues/503)

## `6.21.0`

- Enhancement: Added a `--responseTimeout` option to the z/OS Files APIs, CLI commands, and z/OSMF profiles. Specify `--responseTimeout <###>` to set the number of seconds that the TSO servlet request runs before a timout occurs. The default is 30 seconds. You can set the option to between 5 and 600 seconds (inclusive). [#760](https://github.com/zowe/zowe-cli/issues/760)

## `6.20.0`

- Added API usage examples to each package Readme (files, jobs, etc...). [#751](https://github.com/zowe/zowe-cli/issues/751).
- Fixed an issue where the CLI exited with status code 0 in case of an error. [#748](https://github.com/zowe/zowe-cli/issues/748)
- Added new method "dataSetLike(session, dataSetName, options)" to `Create` class, for use when creating a dataset with parameters like another data set. [#766](https://github.com/zowe/zowe-cli/issues/766)

## `6.19.1`

- Update Imperative version
- Fix compilation error

## `6.19.0`

- Add CLI command to delete migrated data sets `zowe zos-files delete migrated-data-sets`.

## `6.18.0`

- Add the --fail-fast option to the `zowe zos-files download all-members` command
  - Specifying `--fail-fast false` allows member downloads to continue if one or more fail

## `6.17.3`

- Update Imperative version to include compatibility fix for `ISession` type

## `6.17.2`

- Update Imperative version (again) to include security fix

## `6.17.1`

- Update Imperative version to fix issue "Can't use service profile after storing token in base profile"

## `6.17.0`

- Added API to delete migrated data sets.

## `6.16.0`

- Upgrade Zowe commands to prompt for any of the following values if the option is missing: host, port, user, and password.
- Add ability to log into and out of the APIML, getting and using a token
- Add `--base-profile` option to all commands that use profiles, allowing them to make use of base profiles containing shared values.

## `6.15.0`

- Add `encoding` option to `zosmf` profile type.

## `6.14.0`

- Add encoding / code page support for data set upload and download operations in library and CLI.

## `6.13.0`

- Add `files hrec ds` command to recall data sets.
- Make account optional in TSO profiles.
- Make user and host optional in SSH profiles.
- Fix broken links in readme.

## `6.12.0`

- Make username, password, and host optional on z/OSMF profiles and update profile creation doc to reflect the change.
- Don't overwrite files when downloading spool output from job with duplicate step names.

## `6.11.2`

- Update imperative version (again) in order to fix vulnerabilities

## `6.11.1`

- Update imperative version (to fix EPERM issues on Windows)

## `6.11.0`

- Add preserve-original-letter-case option for download to keep generated folders and files in original uppercase.

## `6.10.3`

- Update Migrate and Recall data set APIs to have a base handler function.

## `6.10.2`

- Update Imperative to 4.6.
- Update top-level doc links in help description.

## `6.10.1`

- Update Imperative dependency to fix vulnerability.

## `6.10.0`

- Add `files rename ds` and `files rename dsm` commands to rename data sets and data set members. Thanks @CForrest97

## `6.9.2`

- Return non-zero exit code when upload command fails. Thanks @tjohnsonBCM

## `6.9.1`

- Support `#` character in account number supplied to TSO commands. Thanks @awharn

## `6.9.0`

- Add API to recall migrated datasets. Thanks @Pranay154

## `6.8.2`

- Update the Zowe logo to the new logo. Thanks @awharn

## `6.8.1`

- Add utility function to access ImperativeConfig. Thanks @tjohnsonBCM

## `6.8.0`

- Add possibility to use Etags with download and upload APIs. Thanks @Alexandru-Dimitru
- Add option to return Etag on upload. Thanks @Alexandru-Dimitru

## `6.0.0`

- Rename `files list zfs` command to `files list fs` since it is not specific to zFS file systems.

## `5.0.0`

- Use new streaming RestClient APIs to reduce memory usage when downloading and uploading files.

## `4.0.0`

- Remove the method `Get.dataSetStreamed`. Use `ZosmfRestClient.getStreamed` instead.

## `3.0.0`

- Rename package from "@brightside/core" to "@zowe/cli".
- Change behavior of the method `Shell.executeSsh` to use `stdoutHandler` instead of `streamCallBack`. This eliminates dependency on the `ClientChannel` type of the ssh2 package.<|MERGE_RESOLUTION|>--- conflicted
+++ resolved
@@ -4,14 +4,11 @@
 
 ## Recent Changes
 
-<<<<<<< HEAD
-- BugFix: Included an npm-shrinkwrap file to lock-down all transitive dependencies.
-=======
 - BugFix: Fixed 'daemon disable' command to kill any running zowe daemon on Linux and Mac. [#1270](https://github.com/zowe/zowe-cli/issues/1270)
 - BugFix: Fixed stdin data being corrupted when daemon server processes CLI command containing double-byte characters.
 - Enhancement: Added a user message within 'daemon enable' and disable to open a new terminal when needed.
 - **BREAKING** Enhancement: Make the `user` field on SSH profiles secure. [#682](https://github.com/zowe/zowe-cli/issues/682)
->>>>>>> dd0fd6ac
+- BugFix: Included an npm-shrinkwrap file to lock-down all transitive dependencies.
 
 ## `7.0.0-next.202201121428`
 

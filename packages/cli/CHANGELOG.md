--- conflicted
+++ resolved
@@ -2,11 +2,10 @@
 
 All notable changes to the Zowe CLI package will be documented in this file.
 
-<<<<<<< HEAD
 ## Recent Changes
 
 - Enhancement: Added new feature to manage zos-logs. z/OSMF version 2.4 or higher is required. Ensure that the [z/OSMF Operations Log Support is available via APAR and associated PTFs](https://www.ibm.com/support/pages/apar/PH35930). [Issue 1104](https://github.com/zowe/zowe-cli/issues/1104)
-=======
+
 ## `6.34.0`
 
 - Enhancement: Add support for PEM certificate based authentication
@@ -14,7 +13,6 @@
 ## `6.33.4`
 
 - BugFix: Updated dependencies to resolve problems with the ansi-regex package
->>>>>>> a9f25b63
 
 ## `6.33.3`
 

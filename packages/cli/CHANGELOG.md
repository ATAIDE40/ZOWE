# Change Log

All notable changes to the Zowe CLI package will be documented in this file.

<<<<<<< HEAD
## Recent Changes

- Enhancement: Added support for `--record` format on `zowe zos-files download (data-set|all-members)` and `zowe zos-files upload (dir-to-pds|file-to-data-set|stdin-to-data-set)` [#539](https://github.com/zowe/zowe-cli/issues/539)

## `7.0.0-next.202203211751`

- BugFix: Updated Imperative to allow applications to update credentials from the `ProfileInfo` APIs. [zowe/vscode-extension-for-zowe#1646](https://github.com/zowe/vscode-extension-for-zowe/issues/1646)

## `7.0.0-next.202203101634`

- Enhancement: Added prompt for base profile host property to `zowe config init`. [#1219](https://github.com/zowe/zowe-cli/issues/1219)

## `7.0.0-next.202203042035`

- BugFix: Allows the CLI to complete installation when there is invalid config JSON [#1198](https://github.com/zowe/zowe-cli/issues/1198)

## `7.0.0-next.202203041732`

- Enhancement: The `zowe daemon enable` and `zowe daemon disable` commands run a process in the background so that they no longer require a user to copy and paste another command to successfully perform the operation.

## `7.0.0-next.202202241854`

- **LTS Breaking**: Added `stdin` property to `IHandlerParameters` which defaults to `process.stdin` and is overridden with another readable stream in daemon mode.
  - CLI plug-ins that read from `process.stdin` in their command handlers should replace it with `{IHandlerParameters}.stdin` to be compatible with Zowe v2 daemon mode.
  - This may be a breaking change for unit tests that mock the `IHandlerParameters` interface since a required property has been added.
  - It is recommended to replace `IHandlerParameters` mocks with the `mockHandlerParameters` method in the @zowe/cli-test-utils package which should protect you from future breaking changes to this interface.
- BugFix: Fixed Daemon Concurrency problems in Windows by introducing a lock file

## `7.0.0-next.202202171858`

- **Next Breaking**: Use sockets and named pipes instead of ports for daemon communication for improved access control.
- BugFix: Fixed Keytar not present in top level dependencies when CLI is installed non-globally. [#1314](https://github.com/zowe/zowe-cli/issues/1314)

## `7.0.0-next.202202151759`

- BugFix: Updated Imperative to convert previously used profile property names into V2-compliant property names.

## `7.0.0-next.202202112312`

- BugFix: Fixed packaging of daemon binary for macOS.

## `7.0.0-next.202202092037`

- BugFix: Fixed some optional dependencies missing from npm-shrinkwrap file.

## `7.0.0-next.202202041954`

- BugFix: Fixed daemon binaries missing from package and Keytar binaries not found at install time.

## `7.0.0-next.202202041533`

- BugFix: Updated Imperative to improve log messages when Keytar module fails to load.

## `7.0.0-next.202201261615`

- BugFix: Included an npm-shrinkwrap file to lock-down all transitive dependencies.

## `7.0.0-next.202201252014`

- BugFix: Fixed 'daemon disable' command to kill any running zowe daemon on Linux and Mac. [#1270](https://github.com/zowe/zowe-cli/issues/1270)
- BugFix: Fixed stdin data being corrupted when daemon server processes CLI command containing double-byte characters.
- Enhancement: Added a user message within 'daemon enable' and disable to open a new terminal when needed.
- **LTS Breaking**: Make the `user` field on SSH profiles secure. [#682](https://github.com/zowe/zowe-cli/issues/682)

## `7.0.0-next.202201121428`

- BugFix: Set executable attribute on zowe executable file on Linux and Mac.
- Enhancement: Ensure `zowe config auto-init` command saves the `rejectUnauthorized` value. [#1109](https://github.com/zowe/zowe-cli/issues/1109)

## `7.0.0-next.202201111811`

- BugFix: Update Imperative to absorb bugfixes introduced in version `5.0.0-next.202201102100`.
- Enhancement: Add the commands `zowe daemon enable` and `zowe daemon disable`. These commands enable end-users to set up daemon mode without having to download a separate executable and place it by hand into some directory.
- Enhancement: Refactored communication between Imperative daemon client and server. Previously the client only sent CLI arguments and the current working directory. Now it sends a JSON object that also includes environment variables and input piped from stdin. [#1179](https://github.com/zowe/zowe-cli/issues/1179)
- **Next Breaking**: The Daemon-related class named `Processor` was renamed to `DaemonDecider`.
- **Next Breaking**: Remove `--dcd` argument which was reserved for `--daemon-current-directory`.
- **Next Breaking**: Add user check to daemon communication

## `7.0.0-next.202112281543`

- Enhancement: update a "show attributes" flag to be `-a` instead of `--pa`.  `--pa` is a "hidden" alias.

## `7.0.0-next.202112201801`

- BugFix: Fixed socket connection error on macOS after commands that run in daemon mode. [#1192](https://github.com/zowe/zowe-cli/issues/1192)
- BugFix: Fixed daemon failing to run in path that contains space in directory name. [#1237](https://github.com/zowe/zowe-cli/issues/1237)

## `7.0.0-next.202112142155`

- Enhancement: Upgrade Imperative so that secure prompts do not show input and zowe.config.json secure properties are not logged. [#1106](https://github.com/zowe/zowe-cli/issues/1106)

## `7.0.0-next.202112081943`

- **Next Breaking**: Remove hardcoded `--dcd` argument sent between imperative daemon server and client.

## `7.0.0-next.202112021313`

- **Next Breaking**: Use JSON-based communication protocol between imperative daemon server and client.

## `7.0.0-next.202111221932`

- BugFix: Changed credentials to be stored securely by default for v1 profiles to be consistent with the experience for v2 profiles. [#1128](https://github.com/zowe/zowe-cli/issues/1128)

## `7.0.0-next.202111111904`

- Daemon mode updates:
    - Enhancements:
        - Renamed the platform-specific executable from zowex to zowe, so that existing zowe commands used from the command line or in scripts do not have to change when running in daemon mode.
        - Automatically launch the background daemon when one is not running.
        - The daemon no longer has its own visible window, making it much more daemon-like.
        - An environment variable named ZOWE_USE_DAEMON can be set to "no" to prevent the use of the daemon. Commands are then passed to the traditional zowe-CLI command. Thus, you can temporarily use the traditional Zowe CLI command to correct some display limitations (like displaying colors).
    - Bug fixes:
        - Eliminate the display of escape characters when colors are displayed while running in daemon mode. [#938](https://github.com/zowe/zowe-cli/issues/938). Currently accomplished by not displaying colors in daemon mode.
        - Command-line arguments that contain spaces no longer require extra quotes or escapes. [#978](https://github.com/zowe/zowe-cli/issues/978)

## `7.0.0-next.202111111709`

- Enhancement: Upgrade Imperative so Daemon Mode can launch and warn about invalid team configuration files. [#943](https://github.com/zowe/zowe-cli/issues/943) [#1190](https://github.com/zowe/zowe-cli/issues/1190)

## `7.0.0-next.202111041425`

- Enhancement: Added `autoStore` property to config JSON files which defaults to true. When this property is enabled and the CLI prompts you to enter connection info, the values you enter will be saved to disk (or credential vault if they are secure) for future use. [zowe/zowe-cli#923](https://github.com/zowe/zowe-cli/issues/923)

## `7.0.0-next.202110211759`

- Enhancement: Display the set of changes made by the 'zowe config auto-init' command.

## `7.0.0-next.202110071909`

- Enhancement: Added `config update-schemas [--depth <value>]` command. [#1059](https://github.com/zowe/zowe-cli/issues/1059)
- **LTS Breaking**: Changed default log level from DEBUG to WARN to reduce the volume of logs written to disk. The log level can still be overridden using environment variables.

## `7.0.0-next.202109281609`

- Enhancement: Added `config import` command that imports team config files from a local path or web URL. [#1083](https://github.com/zowe/zowe-cli/issues/1083)
- Enhancement: Added Help Doc examples for the `zowe config` group of commands. [#1061](https://github.com/zowe/zowe-cli/issues/1061)

## `7.0.0-next.202109032014`

- Enhancement: Log in to API ML to obtain token value instead of prompting for it in `config secure` command.

## `7.0.0-next.202108311536`

- Security: Don't expose port that daemon server listens on (default port is 4000).

## `7.0.0-next.202108202027`

- Update Imperative dependency for the following new features:
  - **LTS Breaking**: Make `fail-on-error` option true by default on `zowe plugins validate` command.
  - Enhancement: Improved command suggestions
  - Performance: Improved the way that HTTP response chunks are saved, reducing time complexity from O(n<sup>2</sup>) to O(n). This dramatically improves performance for larger requests. [#618](https://github.com/zowe/imperative/pull/618)

## `7.0.0-next.202108121907`

- Enhancement: Flattened the default profiles structure created by the `config init` command.
- **Next Breaking**: Split up authToken property in team config into tokenType and tokenValue properties to be consistent with Zowe v1 profiles.

## `7.0.0-next.202107131230`

- Enhancement: Adds the `config auto-init` command, allowing users to automatically generate a configuration using information stored in conformant installed plugins and the API Mediation Layer.

## `7.0.0-next.202102011525`

- Enhancement: Added new "config" command group to manage config JSON files. This is intended to replace the profiles API, and makes it easier for users to create, share, and switch between profile configurations.
- Enhancement: Added daemon mode which runs a persistent background process "zowex" to improve CLI response time. The "zowex" binary can be downloaded from GitHub releases.
- Enhancement: Added support for secure credential storage without any plug-ins required. On Linux there are some software requirements for this feature which are listed [here](https://github.com/zowe/zowe-cli-scs-plugin#software-requirements).
- Deprecated: The "profiles" command group for managing global profiles in "~/.zowe/profiles". Use the new "config" command group instead.
- **LTS Breaking**: Removed "config" command group for managing app settings in "~/.zowe/imperative/settings.json". If app settings already exist they are still loaded for backwards compatibility.

=======
## `6.39.0`

- BugFix: Provided more accurate output for `zowe zos-jobs delete job` and `zowe zos-jobs cancel job` commands [#1333](https://github.com/zowe/zowe-cli/issues/1333)
- BugFix: Fixed inconsistent case on `modify-version` option for `zowe zos-jobs delete job` and `zowe zos-jobs cancel job` commands [#1333](https://github.com/zowe/zowe-cli/issues/1333)
- Enhancement: Added support for `--record` format on `zowe zos-files download (data-set|all-members)` and `zowe zos-files upload (dir-to-pds|file-to-data-set|stdin-to-data-set)` [#539](https://github.com/zowe/zowe-cli/issues/539)

>>>>>>> 6c81cdd1
## `6.38.0`

- Enhancement: Exported the `@zowe/imperative` package as the `imperative` namespace.
  If your project depends on both Zowe CLI and Imperative, you can now `import { imperative } from "@zowe/cli"` without declaring `@zowe/imperative` as a separate dependency in package.json. No change is required for CLI plug-ins.
- BugFix: Fixed inconsistent capitalization with z/OS console command. [#961](https://github.com/zowe/zowe-cli/issues/961)

## `6.37.8`

- Documentation: Updated help text for the `zowe jobs submit stdin` command. [#1284](https://github.com/zowe/zowe-cli/issues/1284)

## `6.37.7`

- BugFix: Fixed some optional dependencies missing from npm-shrinkwrap file.

## `6.37.6`

- BugFix: Pruned dev dependencies from npm-shrinkwrap file.

## `6.37.5`

- BugFix: Included an npm-shrinkwrap file to lock-down all transitive dependencies.

## `6.37.3`

- BugFix: Updated imperative to resolve `--hw` line-break issues. [Imperative #715](https://github.com/zowe/imperative/issues/715)

## `6.37.2`

- BugFix: Disabled gzip compression for z/OSMF requests that download binary files. [#1170](https://github.com/zowe/zowe-cli/issues/1170)

## `6.37.1`

- BugFix: Updated Imperative to absorb bugfixes introduced in version `4.17.2`.

## `6.37.0`

- Enhancement: Added new feature to manage zos-logs. z/OSMF version 2.4 or higher is required. Ensure that the [z/OSMF Operations Log Support is available via APAR and associated PTFs](https://www.ibm.com/support/pages/apar/PH35930). [#1104](https://github.com/zowe/zowe-cli/issues/1104)

## `6.36.1`

- BugFix: Fixed an issue where plugin install and uninstall did not work with NPM version 8. [Imperative #683](https://github.com/zowe/imperative/issues/683)

## `6.36.0`

- Enhancement: Added the command tree JSON object to the `zowe --available-commands` command's data object, returned when `--response-format-json` is specified.

## `6.35.0`

- Enhancement: Removed the misleading `workflow-name` option for the `zowe zos-workflows list definition-file-details` help example. [#659](https://github.com/zowe/zowe-cli/issues/659)
- Enhancement: Exposed new option `modifyVersion` for the `zowe zos-jobs delete job` and `zowe zos-jobs cancel job` commands. [#1092](https://github.com/zowe/zowe-cli/issues/1092)

## `6.34.1`

- BugFix: Reverts hiding the cert-key-file path so users can see what path was specified and check if the file exists.

## `6.34.0`

- Enhancement: Add support for PEM certificate based authentication.

## `6.33.4`

- BugFix: Updated dependencies to resolve problems with the ansi-regex package.

## `6.33.3`

- Enhancement: Update post-install script to display a message when the CLI successfully installs due to increased error messaging from USS SDK when optional pre-requisites are not installed.

## `6.33.1`

- Bugfix: Fixed capitalization of handler paths for `zowe files rename ds` and `zowe files rename dsm` commands.
- Development: Migrated from TSLint (now deprecated) to ESLint for static code analysis.

## `6.33.0`

- Enhancement: Exposed new option `start` for the `zowe zos-files list data-set` command. [#495](https://github.com/zowe/zowe-cli/issues/495)
- Enhancement: Updated Imperative to add the following features:
  - Enhancement: Improved command suggestions for mistyped commands, add aliases to command suggestions.
  - Enhancement: The `plugins validate` command will return an error code when plugins have errors if the new `--fail-on-error` option is specified. Also adds `--fail-on-warning` option to return with an error code when plugins have warnings. [#463](https://github.com/zowe/imperative/issues/463)
  - BugFix: Fixed regression where characters are not correctly escaped in web help causing extra slashes ("\") to appear. [#644](https://github.com/zowe/imperative/issues/644)
- Renamed the zos-files `--responseTimeout` option to `--response-timeout` in help docs for consistency. [#803](https://github.com/zowe/zowe-cli/issues/803)

## `6.32.2`

- Fixed inconsistencies in punctuation for command descriptions by adding missing periods. [#66](https://github.com/zowe/zowe-cli/issues/66)

## `6.32.1`

- BugFix: Updated Imperative version to fix web help issues.
- Expanded help text of --data-set-type on create data set command by adding an example of creating PDSE. [#52](https://github.com/zowe/zowe-cli/issues/52)

## `6.32.0`

- Enhancement: Added a `--volume-serial` option to the `zowe zos-files list data-set` command. Use this option to filter data sets by volume serial. [#61](https://github.com/zowe/zowe-cli/issues/61)
- Enhancement: Removed 'z/OS' from zos-files help upload and download commands. [#60](https://github.com/zowe/zowe-cli/issues/60)

## `6.31.2`

- Enhancement: Added new aliases for zos-files commands in delete, download, and list relating to USS files. You can now interact with `uf` or `uss`.  [#983](https://github.com/zowe/zowe-cli/issues/983)

## `6.31.0`

- Enhancement: Add the option --jcl-symbols to the jobs submit command to enable users to specify JCL symbol names and values.

## `6.30.0`

- Enhancement: made changes to definition files for zowe ssh commands  [#603](https://github.com/zowe/zowe-cli/issues/603)

## `6.29.0`

- Enhancement: Added a standard data set template with no parameters set.

## `6.28.0`

- Enhancement: Updated Imperative version to handle GZIP compression on REST requests.

## `6.27.1`

- BugFix: Removed the conflicting alias `-o` for `--protocol` option.

## `6.27.0`

- Enhancement: Added a `like` option to the `zowe zos-files create data-set` command. Use this option to like datasets. [#771](https://github.com/zowe/zowe-cli/issues/771)
- Enhancement: Added a `--protocol` option to allow you to specify the HTTP or HTTPS protocol used. Default value remains HTTPS.[#498](https://github.com/zowe/zowe-cli/issues/498)
- Enhancement: Added an example for running a Db2 command with the `zowe zos-console issue command` command. [#641](https://github.com/zowe/zowe-cli/issues/641)

## `6.26.0`

- Enhancement: Updated Imperative version to support npm@7. This fixes an error when installing plugins.

## `6.25.2`

- Documented early access features that are available in "next" release.

## `6.25.1`

- Bugfix: Updated Imperative version to fix vulnerability.

## `6.25.0`

- Enhancement: Added a `--replace` option to the `zowe zos-files copy data-set` command. Use this option if you want to replace like-named members in the target data set. [#808](https://github.com/zowe/zowe-cli/issues/808)
- Enhancement: Improved a cryptic error message that was shown if TSO address space failed to start for the `zowe zos-tso issue command` command. [#28](https://github.com/zowe/zowe-cli/issues/28)
- Bugfix: Removed "[object Object]" text that appeared in some error messages. The proper text "Imperative API Error" is now displayed. [#836](https://github.com/zowe/zowe-cli/pull/836)

## `6.24.6`

- BugFix: Improved performance of `zowe zos-files list` commands when very long lists are printed to console. [#861](https://github.com/zowe/zowe-cli/issues/861)

## `6.24.5`

- Bugfix: Updated Imperative dependency version to one that does not contain a vulnerable dependency

## `6.24.3`

- Bugfix: Fixed incorrect syntax of example for `zowe files create data-set-vsam`. [#823](https://github.com/zowe/zowe-cli/issues/823)

## `6.24.2`

- Revert: Revert changes made in 6.24.1, problem was determined to be bundling pipeline

## `6.24.1`

- Bugfix: Change SDK package structure to allow for backwards compatibility for some projects importing the CLI

## `6.24.0`

- Enhancement: Published the APIs in Zowe CLI as separate SDK packages. [#750](https://github.com/zowe/zowe-cli/issues/750)
- The "@zowe/cli" package still includes both API and CLI methods. In addition, the following SDK packages are now available:
  - @zowe/provisioning-for-zowe-sdk
  - @zowe/zos-console-for-zowe-sdk
  - @zowe/zos-files-for-zowe-sdk
  - @zowe/zos-jobs-for-zowe-sdk
  - @zowe/zos-tso-for-zowe-sdk
  - @zowe/zos-uss-for-zowe-sdk
  - @zowe/zos-workflows-for-zowe-sdk
  - @zowe/zosmf-for-zowe-sdk
  - @zowe/core-for-zowe-sdk

## `6.23.0`

- Enhancement: Added a `--pattern` option to the `zowe files list all-members` command. The option lets you restrict returned member names to only names that match a given pattern. The argument syntax is the same as the "pattern" parameter of the ISPF LMMLIST service. [#810](https://github.com/zowe/zowe-cli/issues/810)
- Enhancement: Added new options `--lrecl` and `--recfm` to the `zos-files create` command. Use these options to specify a logical record length and record format for data sets that you create. [#788](https://github.com/zowe/zowe-cli/issues/788)

## `6.22.0`

- Enhancement: Added the `--encoding` option for the `zowe zos-files upload dir-to-pds` command. This option lets you upload multiple members with a single command. [#764](https://github.com/zowe/zowe-cli/issues/764)
- BugFix: Fixed an issue where the output of the `zowe zos-uss issue ssh` command would sometimes omit the last line. [#795](https://github.com/zowe/zowe-cli/issues/795)

## `6.21.1`

- BugFix: Renamed the z/OS Files API option from `storeclass` to `storclass`. This fixed an issue where the CLI could define the wrong storage class on `create dataset` commands. [#503](https://github.com/zowe/zowe-cli/issues/503)

## `6.21.0`

- Enhancement: Added a `--responseTimeout` option to the z/OS Files APIs, CLI commands, and z/OSMF profiles. Specify `--responseTimeout <###>` to set the number of seconds that the TSO servlet request runs before a timout occurs. The default is 30 seconds. You can set the option to between 5 and 600 seconds (inclusive). [#760](https://github.com/zowe/zowe-cli/issues/760)

## `6.20.0`

- Added API usage examples to each package Readme (files, jobs, etc...). [#751](https://github.com/zowe/zowe-cli/issues/751).
- Fixed an issue where the CLI exited with status code 0 in case of an error. [#748](https://github.com/zowe/zowe-cli/issues/748)
- Added new method "dataSetLike(session, dataSetName, options)" to `Create` class, for use when creating a dataset with parameters like another data set. [#766](https://github.com/zowe/zowe-cli/issues/766)

## `6.19.1`

- Update Imperative version
- Fix compilation error

## `6.19.0`

- Add CLI command to delete migrated data sets `zowe zos-files delete migrated-data-sets`.

## `6.18.0`

- Add the --fail-fast option to the `zowe zos-files download all-members` command
  - Specifying `--fail-fast false` allows member downloads to continue if one or more fail

## `6.17.3`

- Update Imperative version to include compatibility fix for `ISession` type

## `6.17.2`

- Update Imperative version (again) to include security fix

## `6.17.1`

- Update Imperative version to fix issue "Can't use service profile after storing token in base profile"

## `6.17.0`

- Added API to delete migrated data sets.

## `6.16.0`

- Upgrade Zowe commands to prompt for any of the following values if the option is missing: host, port, user, and password.
- Add ability to log into and out of the APIML, getting and using a token
- Add `--base-profile` option to all commands that use profiles, allowing them to make use of base profiles containing shared values.

## `6.15.0`

- Add `encoding` option to `zosmf` profile type.

## `6.14.0`

- Add encoding / code page support for data set upload and download operations in library and CLI.

## `6.13.0`

- Add `files hrec ds` command to recall data sets.
- Make account optional in TSO profiles.
- Make user and host optional in SSH profiles.
- Fix broken links in readme.

## `6.12.0`

- Make username, password, and host optional on z/OSMF profiles and update profile creation doc to reflect the change.
- Don't overwrite files when downloading spool output from job with duplicate step names.

## `6.11.2`

- Update imperative version (again) in order to fix vulnerabilities

## `6.11.1`

- Update imperative version (to fix EPERM issues on Windows)

## `6.11.0`

- Add preserve-original-letter-case option for download to keep generated folders and files in original uppercase.

## `6.10.3`

- Update Migrate and Recall data set APIs to have a base handler function.

## `6.10.2`

- Update Imperative to 4.6.
- Update top-level doc links in help description.

## `6.10.1`

- Update Imperative dependency to fix vulnerability.

## `6.10.0`

- Add `files rename ds` and `files rename dsm` commands to rename data sets and data set members. Thanks @CForrest97

## `6.9.2`

- Return non-zero exit code when upload command fails. Thanks @tjohnsonBCM

## `6.9.1`

- Support `#` character in account number supplied to TSO commands. Thanks @awharn

## `6.9.0`

- Add API to recall migrated datasets. Thanks @Pranay154

## `6.8.2`

- Update the Zowe logo to the new logo. Thanks @awharn

## `6.8.1`

- Add utility function to access ImperativeConfig. Thanks @tjohnsonBCM

## `6.8.0`

- Add possibility to use Etags with download and upload APIs. Thanks @Alexandru-Dimitru
- Add option to return Etag on upload. Thanks @Alexandru-Dimitru

## `6.0.0`

- Rename `files list zfs` command to `files list fs` since it is not specific to zFS file systems.

## `5.0.0`

- Use new streaming RestClient APIs to reduce memory usage when downloading and uploading files.

## `4.0.0`

- Remove the method `Get.dataSetStreamed`. Use `ZosmfRestClient.getStreamed` instead.

## `3.0.0`

- Rename package from "@brightside/core" to "@zowe/cli".
- Change behavior of the method `Shell.executeSsh` to use `stdoutHandler` instead of `streamCallBack`. This eliminates dependency on the `ClientChannel` type of the ssh2 package.<|MERGE_RESOLUTION|>--- conflicted
+++ resolved
@@ -2,7 +2,6 @@
 
 All notable changes to the Zowe CLI package will be documented in this file.
 
-<<<<<<< HEAD
 ## Recent Changes
 
 - Enhancement: Added support for `--record` format on `zowe zos-files download (data-set|all-members)` and `zowe zos-files upload (dir-to-pds|file-to-data-set|stdin-to-data-set)` [#539](https://github.com/zowe/zowe-cli/issues/539)
@@ -172,14 +171,11 @@
 - Deprecated: The "profiles" command group for managing global profiles in "~/.zowe/profiles". Use the new "config" command group instead.
 - **LTS Breaking**: Removed "config" command group for managing app settings in "~/.zowe/imperative/settings.json". If app settings already exist they are still loaded for backwards compatibility.
 
-=======
 ## `6.39.0`
 
 - BugFix: Provided more accurate output for `zowe zos-jobs delete job` and `zowe zos-jobs cancel job` commands [#1333](https://github.com/zowe/zowe-cli/issues/1333)
 - BugFix: Fixed inconsistent case on `modify-version` option for `zowe zos-jobs delete job` and `zowe zos-jobs cancel job` commands [#1333](https://github.com/zowe/zowe-cli/issues/1333)
-- Enhancement: Added support for `--record` format on `zowe zos-files download (data-set|all-members)` and `zowe zos-files upload (dir-to-pds|file-to-data-set|stdin-to-data-set)` [#539](https://github.com/zowe/zowe-cli/issues/539)
-
->>>>>>> 6c81cdd1
+
 ## `6.38.0`
 
 - Enhancement: Exported the `@zowe/imperative` package as the `imperative` namespace.

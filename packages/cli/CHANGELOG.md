# Change Log

All notable changes to the Zowe CLI package will be documented in this file.

<<<<<<< HEAD
## `7.0.0-next.202110211759`

- Enhancement: Display the set of changes made by the 'zowe config auto-init' command.

## `7.0.0-next.202110071909`

- Enhancement: Added `config update-schemas [--depth <value>]` command. [#1059](https://github.com/zowe/zowe-cli/issues/1059)
- Breaking: Changed default log level from DEBUG to WARN to reduce the volume of logs written to disk. The log level can still be overridden using environment variables.

## `7.0.0-next.202109281609`

- Enhancement: Added `config import` command that imports team config files from a local path or web URL. [#1083](https://github.com/zowe/zowe-cli/issues/1083)
- Enhancement: Added Help Doc examples for the `zowe config` group of commands. [#1061](https://github.com/zowe/zowe-cli/issues/1061)

## `7.0.0-next.202109032014`

- Enhancement: Log in to API ML to obtain token value instead of prompting for it in `config secure` command.

## `7.0.0-next.202108311536`

- Security: Don't expose port that daemon server listens on (default port is 4000).

## `7.0.0-next.202108202027`

- Update Imperative dependency for the following new features:
  - Breaking: Make `fail-on-error` option true by default on `zowe plugins validate` command.
  - Enhancement: Improved command suggestions
  - Performance: Improved the way that HTTP response chunks are saved, reducing time complexity from O(n<sup>2</sup>) to O(n). This dramatically improves performance for larger requests. [#618](https://github.com/zowe/imperative/pull/618)

## `7.0.0-next.202108121907`

- Enhancement: Flattened the default profiles structure created by the `config init` command.
- Breaking: Split up authToken property in team config into tokenType and tokenValue properties to be consistent with Zowe v1 profiles.

## `7.0.0-next.202107131230`

- Enhancement: Adds the `config auto-init` command, allowing users to automatically generate a configuration using information stored in conformant installed plugins and the API Mediation Layer.

## `7.0.0-next.202102011525`

- Enhancement: Added new "config" command group to manage config JSON files. This is intended to replace the profiles API, and makes it easier for users to create, share, and switch between profile configurations.
- Enhancement: Added daemon mode which runs a persistent background process "zowex" to improve CLI response time. The "zowex" binary can be downloaded from GitHub releases.
- Enhancement: Added support for secure credential storage without any plug-ins required. On Linux there are some software requirements for this feature which are listed [here](https://github.com/zowe/zowe-cli-scs-plugin#software-requirements).
- Deprecated: The "profiles" command group for managing global profiles in "~/.zowe/profiles". Use the new "config" command group instead.
- **Breaking**: Removed "config" command group for managing app settings in "~/.zowe/imperative/settings.json". If app settings already exist they are still loaded for backwards compatibility.
=======
# Recent Changes

- BugFix: Fixed an issue where plugin install and uninstall did not work with NPM version 8. [#683](https://github.com/zowe/imperative/issues/683)

## `6.36.0`

- Enhancement: Added the command tree JSON object to the `zowe --available-commands` command's data object, returned when `--response-format-json` is specified.
>>>>>>> 0cc2ed46

## `6.35.0`

- Enhancement: Removed the misleading `workflow-name` option for the `zowe zos-workflows list definition-file-details` help example. [#659](https://github.com/zowe/zowe-cli/issues/659)
- Enhancement: Exposed new option `modifyVersion` for the `zowe zos-jobs delete job` and `zowe zos-jobs cancel job` commands. [#1092](https://github.com/zowe/zowe-cli/issues/1092)

## `6.34.1`

- BugFix: Reverts hiding the cert-key-file path so users can see what path was specified and check if the file exists.

## `6.34.0`

- Enhancement: Add support for PEM certificate based authentication.

## `6.33.4`

- BugFix: Updated dependencies to resolve problems with the ansi-regex package.

## `6.33.3`

- Enhancement: Update post-install script to display a message when the CLI successfully installs due to increased error messaging from USS SDK when optional pre-requisites are not installed.

## `6.33.1`

- Bugfix: Fixed capitalization of handler paths for `zowe files rename ds` and `zowe files rename dsm` commands.

## `6.33.0`

- Enhancement: Exposed new option `start` for the `zowe zos-files list data-set` command. [#495](https://github.com/zowe/zowe-cli/issues/495)
- Enhancement: Updated Imperative to add the following features:
  - Enhancement: Improved command suggestions for mistyped commands, add aliases to command suggestions.
  - Enhancement: The `plugins validate` command will return an error code when plugins have errors if the new `--fail-on-error` option is specified. Also adds `--fail-on-warning` option to return with an error code when plugins have warnings. [#463](https://github.com/zowe/imperative/issues/463)
  - BugFix: Fixed regression where characters are not correctly escaped in web help causing extra slashes ("\") to appear. [#644](https://github.com/zowe/imperative/issues/644)
- Renamed the zos-files `--responseTimeout` option to `--response-timeout` in help docs for consistency. [#803](https://github.com/zowe/zowe-cli/issues/803)

## `6.32.2`

- Fixed inconsistencies in punctuation for command descriptions by adding missing periods. [#66](https://github.com/zowe/zowe-cli/issues/66)

## `6.32.1`

- BugFix: Updated Imperative version to fix web help issues.
- Expanded help text of --data-set-type on create data set command by adding an example of creating PDSE. [#52](https://github.com/zowe/zowe-cli/issues/52)

## `6.32.0`

- Enhancement: Added a `--volume-serial` option to the `zowe zos-files list data-set` command. Use this option to filter data sets by volume serial. [#61](https://github.com/zowe/zowe-cli/issues/61)
- Enhancement: Removed 'z/OS' from zos-files help upload and download commands. [#60](https://github.com/zowe/zowe-cli/issues/60)

## `6.31.2`

- Enhancement: Added new aliases for zos-files commands in delete, download, and list relating to USS files. You can now interact with `uf` or `uss`.  [#983](https://github.com/zowe/zowe-cli/issues/983)

## `6.31.0`

- Enhancement: Add the option --jcl-symbols to the jobs submit command to enable users to specify JCL symbol names and values.

## `6.30.0`

- Enhancement: made changes to definition files for zowe ssh commands  [#603](https://github.com/zowe/zowe-cli/issues/603)

## `6.29.0`

- Enhancement: Added a standard data set template with no parameters set.

## `6.28.0`

- Enhancement: Updated Imperative version to handle GZIP compression on REST requests.

## `6.27.1`

- BugFix: Removed the conflicting alias `-o` for `--protocol` option.

## `6.27.0`

- Enhancement: Added a `like` option to the `zowe zos-files create data-set` command. Use this option to like datasets. [#771](https://github.com/zowe/zowe-cli/issues/771)
- Enhancement: Added a `--protocol` option to allow you to specify the HTTP or HTTPS protocol used. Default value remains HTTPS.[#498](https://github.com/zowe/zowe-cli/issues/498)
- Enhancement: Added an example for running a Db2 command with the `zowe zos-console issue command` command. [#641](https://github.com/zowe/zowe-cli/issues/641)

## `6.26.0`

- Enhancement: Updated Imperative version to support npm@7. This fixes an error when installing plugins.

## `6.25.2`

- Documented early access features that are available in "next" release.

## `6.25.1`

- Bugfix: Updated Imperative version to fix vulnerability.

## `6.25.0`

- Enhancement: Added a `--replace` option to the `zowe zos-files copy data-set` command. Use this option if you want to replace like-named members in the target data set. [#808](https://github.com/zowe/zowe-cli/issues/808)
- Enhancement: Improved a cryptic error message that was shown if TSO address space failed to start for the `zowe zos-tso issue command` command. [#28](https://github.com/zowe/zowe-cli/issues/28)
- Bugfix: Removed "[object Object]" text that appeared in some error messages. The proper text "Imperative API Error" is now displayed. [#836](https://github.com/zowe/zowe-cli/pull/836)

## `6.24.6`

- BugFix: Improved performance of `zowe zos-files list` commands when very long lists are printed to console. [#861](https://github.com/zowe/zowe-cli/issues/861)

## `6.24.5`

- Bugfix: Updated Imperative dependency version to one that does not contain a vulnerable dependency

## `6.24.3`

- Bugfix: Fixed incorrect syntax of example for `zowe files create data-set-vsam`. [#823](https://github.com/zowe/zowe-cli/issues/823)

## `6.24.2`

- Revert: Revert changes made in 6.24.1, problem was determined to be bundling pipeline

## `6.24.1`

- Bugfix: Change SDK package structure to allow for backwards compatibility for some projects importing the CLI

## `6.24.0`

- Enhancement: Published the APIs in Zowe CLI as separate SDK packages. [#750](https://github.com/zowe/zowe-cli/issues/750)
- The "@zowe/cli" package still includes both API and CLI methods. In addition, the following SDK packages are now available:
  - @zowe/provisioning-for-zowe-sdk
  - @zowe/zos-console-for-zowe-sdk
  - @zowe/zos-files-for-zowe-sdk
  - @zowe/zos-jobs-for-zowe-sdk
  - @zowe/zos-tso-for-zowe-sdk
  - @zowe/zos-uss-for-zowe-sdk
  - @zowe/zos-workflows-for-zowe-sdk
  - @zowe/zosmf-for-zowe-sdk
  - @zowe/core-for-zowe-sdk

## `6.23.0`

- Enhancement: Added a `--pattern` option to the `zowe files list all-members` command. The option lets you restrict returned member names to only names that match a given pattern. The argument syntax is the same as the "pattern" parameter of the ISPF LMMLIST service. [#810](https://github.com/zowe/zowe-cli/issues/810)
- Enhancement: Added new options `--lrecl` and `--recfm` to the `zos-files create` command. Use these options to specify a logical record length and record format for data sets that you create. [#788](https://github.com/zowe/zowe-cli/issues/788)

## `6.22.0`

- Enhancement: Added the `--encoding` option for the `zowe zos-files upload dir-to-pds` command. This option lets you upload multiple members with a single command. [#764](https://github.com/zowe/zowe-cli/issues/764)
- BugFix: Fixed an issue where the output of the `zowe zos-uss issue ssh` command would sometimes omit the last line. [#795](https://github.com/zowe/zowe-cli/issues/795)

## `6.21.1`

- BugFix: Renamed the z/OS Files API option from `storeclass` to `storclass`. This fixed an issue where the CLI could define the wrong storage class on `create dataset` commands. [#503](https://github.com/zowe/zowe-cli/issues/503)

## `6.21.0`

- Enhancement: Added a `--responseTimeout` option to the z/OS Files APIs, CLI commands, and z/OSMF profiles. Specify `--responseTimeout <###>` to set the number of seconds that the TSO servlet request runs before a timout occurs. The default is 30 seconds. You can set the option to between 5 and 600 seconds (inclusive). [#760](https://github.com/zowe/zowe-cli/issues/760)

## `6.20.0`

- Added API usage examples to each package Readme (files, jobs, etc...). [#751](https://github.com/zowe/zowe-cli/issues/751).
- Fixed an issue where the CLI exited with status code 0 in case of an error. [#748](https://github.com/zowe/zowe-cli/issues/748)
- Added new method "dataSetLike(session, dataSetName, options)" to `Create` class, for use when creating a dataset with parameters like another data set. [#766](https://github.com/zowe/zowe-cli/issues/766)

## `6.19.1`

- Update Imperative version
- Fix compilation error

## `6.19.0`

- Add CLI command to delete migrated data sets `zowe zos-files delete migrated-data-sets`.

## `6.18.0`

- Add the --fail-fast option to the `zowe zos-files download all-members` command
  - Specifying `--fail-fast false` allows member downloads to continue if one or more fail

## `6.17.3`

- Update Imperative version to include compatibility fix for `ISession` type

## `6.17.2`

- Update Imperative version (again) to include security fix

## `6.17.1`

- Update Imperative version to fix issue "Can't use service profile after storing token in base profile"

## `6.17.0`

- Added API to delete migrated data sets.

## `6.16.0`

- Upgrade Zowe commands to prompt for any of the following values if the option is missing: host, port, user, and password.
- Add ability to log into and out of the APIML, getting and using a token
- Add `--base-profile` option to all commands that use profiles, allowing them to make use of base profiles containing shared values.

## `6.15.0`

- Add `encoding` option to `zosmf` profile type.

## `6.14.0`

- Add encoding / code page support for data set upload and download operations in library and CLI.

## `6.13.0`

- Add `files hrec ds` command to recall data sets.
- Make account optional in TSO profiles.
- Make user and host optional in SSH profiles.
- Fix broken links in readme.

## `6.12.0`

- Make username, password, and host optional on z/OSMF profiles and update profile creation doc to reflect the change.
- Don't overwrite files when downloading spool output from job with duplicate step names.

## `6.11.2`

- Update imperative version (again) in order to fix vulnerabilities

## `6.11.1`

- Update imperative version (to fix EPERM issues on Windows)

## `6.11.0`

- Add preserve-original-letter-case option for download to keep generated folders and files in original uppercase.

## `6.10.3`

- Update Migrate and Recall data set APIs to have a base handler function.

## `6.10.2`

- Update Imperative to 4.6.
- Update top-level doc links in help description.

## `6.10.1`

- Update Imperative dependency to fix vulnerability.

## `6.10.0`

- Add `files rename ds` and `files rename dsm` commands to rename data sets and data set members. Thanks @CForrest97

## `6.9.2`

- Return non-zero exit code when upload command fails. Thanks @tjohnsonBCM

## `6.9.1`

- Support `#` character in account number supplied to TSO commands. Thanks @awharn

## `6.9.0`

- Add API to recall migrated datasets. Thanks @Pranay154

## `6.8.2`

- Update the Zowe logo to the new logo. Thanks @awharn

## `6.8.1`

- Add utility function to access ImperativeConfig. Thanks @tjohnsonBCM

## `6.8.0`

- Add possibility to use Etags with download and upload APIs. Thanks @Alexandru-Dimitru
- Add option to return Etag on upload. Thanks @Alexandru-Dimitru

## `6.0.0`

- Rename `files list zfs` command to `files list fs` since it is not specific to zFS file systems.

## `5.0.0`

- Use new streaming RestClient APIs to reduce memory usage when downloading and uploading files.

## `4.0.0`

- Remove the method `Get.dataSetStreamed`. Use `ZosmfRestClient.getStreamed` instead.

## `3.0.0`

- Rename package from "@brightside/core" to "@zowe/cli".
- Change behavior of the method `Shell.executeSsh` to use `stdoutHandler` instead of `streamCallBack`. This eliminates dependency on the `ClientChannel` type of the ssh2 package.<|MERGE_RESOLUTION|>--- conflicted
+++ resolved
@@ -2,7 +2,6 @@
 
 All notable changes to the Zowe CLI package will be documented in this file.
 
-<<<<<<< HEAD
 ## `7.0.0-next.202110211759`
 
 - Enhancement: Display the set of changes made by the 'zowe config auto-init' command.
@@ -48,15 +47,14 @@
 - Enhancement: Added support for secure credential storage without any plug-ins required. On Linux there are some software requirements for this feature which are listed [here](https://github.com/zowe/zowe-cli-scs-plugin#software-requirements).
 - Deprecated: The "profiles" command group for managing global profiles in "~/.zowe/profiles". Use the new "config" command group instead.
 - **Breaking**: Removed "config" command group for managing app settings in "~/.zowe/imperative/settings.json". If app settings already exist they are still loaded for backwards compatibility.
-=======
-# Recent Changes
+
+## `6.36.1`
 
 - BugFix: Fixed an issue where plugin install and uninstall did not work with NPM version 8. [#683](https://github.com/zowe/imperative/issues/683)
 
 ## `6.36.0`
 
 - Enhancement: Added the command tree JSON object to the `zowe --available-commands` command's data object, returned when `--response-format-json` is specified.
->>>>>>> 0cc2ed46
 
 ## `6.35.0`
 

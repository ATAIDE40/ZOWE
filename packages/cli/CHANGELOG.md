--- conflicted
+++ resolved
@@ -2,7 +2,6 @@
 
 All notable changes to the Zowe CLI package will be documented in this file.
 
-<<<<<<< HEAD
 ## `7.0.0-next.202108121907`
 
 - Enhancement: Flattened the default profiles structure created by the `config init` command.
@@ -19,7 +18,7 @@
 - Enhancement: Added support for secure credential storage without any plug-ins required. On Linux there are some software requirements for this feature which are listed [here](https://github.com/zowe/zowe-cli-scs-plugin#software-requirements).
 - Deprecated: The "profiles" command group for managing global profiles in "~/.zowe/profiles". Use the new "config" command group instead.
 - **Breaking**: Removed "config" command group for managing app settings in "~/.zowe/imperative/settings.json". If app settings already exist they are still loaded for backwards compatibility.
-=======
+
 ## `6.32.2`
 
 - Fixed inconsistencies in punctuation for command descriptions by adding missing periods. [#66](https://github.com/zowe/zowe-cli/issues/66)
@@ -28,7 +27,6 @@
 
 - BugFix: Updated Imperative version to fix web help issues.
 - Expanded help text of --data-set-type on create data set command by adding an example of creating PDSE. [#52](https://github.com/zowe/zowe-cli/issues/52)
->>>>>>> d1da9779
 
 ## `6.32.0`
 

# Change Log

All notable changes to the Zowe CLI package will be documented in this file.

## Recent Changes

<<<<<<< HEAD
- Enhancement: Exported the `@zowe/imperative` package as the `imperative` namespace.
  If your project depends on both Zowe CLI and Imperative, you can now `import { imperative } from "@zowe/cli"` without declaring `@zowe/imperative` as a separate dependency in package.json. No change is required for CLI plug-ins.
=======
- BugFix: Fixed inconsistent capitalization with z/OS console command. [#961](https://github.com/zowe/zowe-cli/issues/961)
>>>>>>> 790f47d8

## `6.37.8`

- Documentation: Updated help text for the `zowe jobs submit stdin` command. [#1284](https://github.com/zowe/zowe-cli/issues/1284)

## `6.37.7`

- BugFix: Fixed some optional dependencies missing from npm-shrinkwrap file.

## `6.37.6`

- BugFix: Pruned dev dependencies from npm-shrinkwrap file.

## `6.37.5`

- BugFix: Included an npm-shrinkwrap file to lock-down all transitive dependencies.

## `6.37.3`

- BugFix: Updated imperative to resolve `--hw` line-break issues. [Imperative #715](https://github.com/zowe/imperative/issues/715)

## `6.37.2`

- BugFix: Disabled gzip compression for z/OSMF requests that download binary files. [#1170](https://github.com/zowe/zowe-cli/issues/1170)

## `6.37.1`

- BugFix: Updated Imperative to absorb bugfixes introduced in version `4.17.2`.

## `6.37.0`

- Enhancement: Added new feature to manage zos-logs. z/OSMF version 2.4 or higher is required. Ensure that the [z/OSMF Operations Log Support is available via APAR and associated PTFs](https://www.ibm.com/support/pages/apar/PH35930). [#1104](https://github.com/zowe/zowe-cli/issues/1104)

## `6.36.1`

- BugFix: Fixed an issue where plugin install and uninstall did not work with NPM version 8. [Imperative #683](https://github.com/zowe/imperative/issues/683)

## `6.36.0`

- Enhancement: Added the command tree JSON object to the `zowe --available-commands` command's data object, returned when `--response-format-json` is specified.

## `6.35.0`

- Enhancement: Removed the misleading `workflow-name` option for the `zowe zos-workflows list definition-file-details` help example. [#659](https://github.com/zowe/zowe-cli/issues/659)
- Enhancement: Exposed new option `modifyVersion` for the `zowe zos-jobs delete job` and `zowe zos-jobs cancel job` commands. [#1092](https://github.com/zowe/zowe-cli/issues/1092)

## `6.34.1`

- BugFix: Reverts hiding the cert-key-file path so users can see what path was specified and check if the file exists.

## `6.34.0`

- Enhancement: Add support for PEM certificate based authentication.

## `6.33.4`

- BugFix: Updated dependencies to resolve problems with the ansi-regex package.

## `6.33.3`

- Enhancement: Update post-install script to display a message when the CLI successfully installs due to increased error messaging from USS SDK when optional pre-requisites are not installed.

## `6.33.1`

- Bugfix: Fixed capitalization of handler paths for `zowe files rename ds` and `zowe files rename dsm` commands.

## `6.33.0`

- Enhancement: Exposed new option `start` for the `zowe zos-files list data-set` command. [#495](https://github.com/zowe/zowe-cli/issues/495)
- Enhancement: Updated Imperative to add the following features:
  - Enhancement: Improved command suggestions for mistyped commands, add aliases to command suggestions.
  - Enhancement: The `plugins validate` command will return an error code when plugins have errors if the new `--fail-on-error` option is specified. Also adds `--fail-on-warning` option to return with an error code when plugins have warnings. [#463](https://github.com/zowe/imperative/issues/463)
  - BugFix: Fixed regression where characters are not correctly escaped in web help causing extra slashes ("\") to appear. [#644](https://github.com/zowe/imperative/issues/644)
- Renamed the zos-files `--responseTimeout` option to `--response-timeout` in help docs for consistency. [#803](https://github.com/zowe/zowe-cli/issues/803)

## `6.32.2`

- Fixed inconsistencies in punctuation for command descriptions by adding missing periods. [#66](https://github.com/zowe/zowe-cli/issues/66)

## `6.32.1`

- BugFix: Updated Imperative version to fix web help issues.
- Expanded help text of --data-set-type on create data set command by adding an example of creating PDSE. [#52](https://github.com/zowe/zowe-cli/issues/52)

## `6.32.0`

- Enhancement: Added a `--volume-serial` option to the `zowe zos-files list data-set` command. Use this option to filter data sets by volume serial. [#61](https://github.com/zowe/zowe-cli/issues/61)
- Enhancement: Removed 'z/OS' from zos-files help upload and download commands. [#60](https://github.com/zowe/zowe-cli/issues/60)

## `6.31.2`

- Enhancement: Added new aliases for zos-files commands in delete, download, and list relating to USS files. You can now interact with `uf` or `uss`.  [#983](https://github.com/zowe/zowe-cli/issues/983)

## `6.31.0`

- Enhancement: Add the option --jcl-symbols to the jobs submit command to enable users to specify JCL symbol names and values.

## `6.30.0`

- Enhancement: made changes to definition files for zowe ssh commands  [#603](https://github.com/zowe/zowe-cli/issues/603)

## `6.29.0`

- Enhancement: Added a standard data set template with no parameters set.

## `6.28.0`

- Enhancement: Updated Imperative version to handle GZIP compression on REST requests.

## `6.27.1`

- BugFix: Removed the conflicting alias `-o` for `--protocol` option.

## `6.27.0`

- Enhancement: Added a `like` option to the `zowe zos-files create data-set` command. Use this option to like datasets. [#771](https://github.com/zowe/zowe-cli/issues/771)
- Enhancement: Added a `--protocol` option to allow you to specify the HTTP or HTTPS protocol used. Default value remains HTTPS.[#498](https://github.com/zowe/zowe-cli/issues/498)
- Enhancement: Added an example for running a Db2 command with the `zowe zos-console issue command` command. [#641](https://github.com/zowe/zowe-cli/issues/641)

## `6.26.0`

- Enhancement: Updated Imperative version to support npm@7. This fixes an error when installing plugins.

## `6.25.2`

- Documented early access features that are available in "next" release.

## `6.25.1`

- Bugfix: Updated Imperative version to fix vulnerability.

## `6.25.0`

- Enhancement: Added a `--replace` option to the `zowe zos-files copy data-set` command. Use this option if you want to replace like-named members in the target data set. [#808](https://github.com/zowe/zowe-cli/issues/808)
- Enhancement: Improved a cryptic error message that was shown if TSO address space failed to start for the `zowe zos-tso issue command` command. [#28](https://github.com/zowe/zowe-cli/issues/28)
- Bugfix: Removed "[object Object]" text that appeared in some error messages. The proper text "Imperative API Error" is now displayed. [#836](https://github.com/zowe/zowe-cli/pull/836)

## `6.24.6`

- BugFix: Improved performance of `zowe zos-files list` commands when very long lists are printed to console. [#861](https://github.com/zowe/zowe-cli/issues/861)

## `6.24.5`

- Bugfix: Updated Imperative dependency version to one that does not contain a vulnerable dependency

## `6.24.3`

- Bugfix: Fixed incorrect syntax of example for `zowe files create data-set-vsam`. [#823](https://github.com/zowe/zowe-cli/issues/823)

## `6.24.2`

- Revert: Revert changes made in 6.24.1, problem was determined to be bundling pipeline

## `6.24.1`

- Bugfix: Change SDK package structure to allow for backwards compatibility for some projects importing the CLI

## `6.24.0`

- Enhancement: Published the APIs in Zowe CLI as separate SDK packages. [#750](https://github.com/zowe/zowe-cli/issues/750)
- The "@zowe/cli" package still includes both API and CLI methods. In addition, the following SDK packages are now available:
  - @zowe/provisioning-for-zowe-sdk
  - @zowe/zos-console-for-zowe-sdk
  - @zowe/zos-files-for-zowe-sdk
  - @zowe/zos-jobs-for-zowe-sdk
  - @zowe/zos-tso-for-zowe-sdk
  - @zowe/zos-uss-for-zowe-sdk
  - @zowe/zos-workflows-for-zowe-sdk
  - @zowe/zosmf-for-zowe-sdk
  - @zowe/core-for-zowe-sdk

## `6.23.0`

- Enhancement: Added a `--pattern` option to the `zowe files list all-members` command. The option lets you restrict returned member names to only names that match a given pattern. The argument syntax is the same as the "pattern" parameter of the ISPF LMMLIST service. [#810](https://github.com/zowe/zowe-cli/issues/810)
- Enhancement: Added new options `--lrecl` and `--recfm` to the `zos-files create` command. Use these options to specify a logical record length and record format for data sets that you create. [#788](https://github.com/zowe/zowe-cli/issues/788)

## `6.22.0`

- Enhancement: Added the `--encoding` option for the `zowe zos-files upload dir-to-pds` command. This option lets you upload multiple members with a single command. [#764](https://github.com/zowe/zowe-cli/issues/764)
- BugFix: Fixed an issue where the output of the `zowe zos-uss issue ssh` command would sometimes omit the last line. [#795](https://github.com/zowe/zowe-cli/issues/795)

## `6.21.1`

- BugFix: Renamed the z/OS Files API option from `storeclass` to `storclass`. This fixed an issue where the CLI could define the wrong storage class on `create dataset` commands. [#503](https://github.com/zowe/zowe-cli/issues/503)

## `6.21.0`

- Enhancement: Added a `--responseTimeout` option to the z/OS Files APIs, CLI commands, and z/OSMF profiles. Specify `--responseTimeout <###>` to set the number of seconds that the TSO servlet request runs before a timout occurs. The default is 30 seconds. You can set the option to between 5 and 600 seconds (inclusive). [#760](https://github.com/zowe/zowe-cli/issues/760)

## `6.20.0`

- Added API usage examples to each package Readme (files, jobs, etc...). [#751](https://github.com/zowe/zowe-cli/issues/751).
- Fixed an issue where the CLI exited with status code 0 in case of an error. [#748](https://github.com/zowe/zowe-cli/issues/748)
- Added new method "dataSetLike(session, dataSetName, options)" to `Create` class, for use when creating a dataset with parameters like another data set. [#766](https://github.com/zowe/zowe-cli/issues/766)

## `6.19.1`

- Update Imperative version
- Fix compilation error

## `6.19.0`

- Add CLI command to delete migrated data sets `zowe zos-files delete migrated-data-sets`.

## `6.18.0`

- Add the --fail-fast option to the `zowe zos-files download all-members` command
  - Specifying `--fail-fast false` allows member downloads to continue if one or more fail

## `6.17.3`

- Update Imperative version to include compatibility fix for `ISession` type

## `6.17.2`

- Update Imperative version (again) to include security fix

## `6.17.1`

- Update Imperative version to fix issue "Can't use service profile after storing token in base profile"

## `6.17.0`

- Added API to delete migrated data sets.

## `6.16.0`

- Upgrade Zowe commands to prompt for any of the following values if the option is missing: host, port, user, and password.
- Add ability to log into and out of the APIML, getting and using a token
- Add `--base-profile` option to all commands that use profiles, allowing them to make use of base profiles containing shared values.

## `6.15.0`

- Add `encoding` option to `zosmf` profile type.

## `6.14.0`

- Add encoding / code page support for data set upload and download operations in library and CLI.

## `6.13.0`

- Add `files hrec ds` command to recall data sets.
- Make account optional in TSO profiles.
- Make user and host optional in SSH profiles.
- Fix broken links in readme.

## `6.12.0`

- Make username, password, and host optional on z/OSMF profiles and update profile creation doc to reflect the change.
- Don't overwrite files when downloading spool output from job with duplicate step names.

## `6.11.2`

- Update imperative version (again) in order to fix vulnerabilities

## `6.11.1`

- Update imperative version (to fix EPERM issues on Windows)

## `6.11.0`

- Add preserve-original-letter-case option for download to keep generated folders and files in original uppercase.

## `6.10.3`

- Update Migrate and Recall data set APIs to have a base handler function.

## `6.10.2`

- Update Imperative to 4.6.
- Update top-level doc links in help description.

## `6.10.1`

- Update Imperative dependency to fix vulnerability.

## `6.10.0`

- Add `files rename ds` and `files rename dsm` commands to rename data sets and data set members. Thanks @CForrest97

## `6.9.2`

- Return non-zero exit code when upload command fails. Thanks @tjohnsonBCM

## `6.9.1`

- Support `#` character in account number supplied to TSO commands. Thanks @awharn

## `6.9.0`

- Add API to recall migrated datasets. Thanks @Pranay154

## `6.8.2`

- Update the Zowe logo to the new logo. Thanks @awharn

## `6.8.1`

- Add utility function to access ImperativeConfig. Thanks @tjohnsonBCM

## `6.8.0`

- Add possibility to use Etags with download and upload APIs. Thanks @Alexandru-Dimitru
- Add option to return Etag on upload. Thanks @Alexandru-Dimitru

## `6.0.0`

- Rename `files list zfs` command to `files list fs` since it is not specific to zFS file systems.

## `5.0.0`

- Use new streaming RestClient APIs to reduce memory usage when downloading and uploading files.

## `4.0.0`

- Remove the method `Get.dataSetStreamed`. Use `ZosmfRestClient.getStreamed` instead.

## `3.0.0`

- Rename package from "@brightside/core" to "@zowe/cli".
- Change behavior of the method `Shell.executeSsh` to use `stdoutHandler` instead of `streamCallBack`. This eliminates dependency on the `ClientChannel` type of the ssh2 package.<|MERGE_RESOLUTION|>--- conflicted
+++ resolved
@@ -4,12 +4,9 @@
 
 ## Recent Changes
 
-<<<<<<< HEAD
 - Enhancement: Exported the `@zowe/imperative` package as the `imperative` namespace.
   If your project depends on both Zowe CLI and Imperative, you can now `import { imperative } from "@zowe/cli"` without declaring `@zowe/imperative` as a separate dependency in package.json. No change is required for CLI plug-ins.
-=======
 - BugFix: Fixed inconsistent capitalization with z/OS console command. [#961](https://github.com/zowe/zowe-cli/issues/961)
->>>>>>> 790f47d8
 
 ## `6.37.8`
 

--- conflicted
+++ resolved
@@ -2,15 +2,13 @@
 
 All notable changes to the Zowe CLI package will be documented in this file.
 
-<<<<<<< HEAD
 ## Recent Changes
 
-- **Breaking**: Use JSON-based communication protocol between imperative daemon server and client.
-=======
+- **Next Breaking**: Use JSON-based communication protocol between imperative daemon server and client.
+
 ## `7.0.0-next.202111221932`
 
 - BugFix: Changed credentials to be stored securely by default for v1 profiles to be consistent with the experience for v2 profiles. [#1128](https://github.com/zowe/zowe-cli/issues/1128)
->>>>>>> 8822b3d9
 
 ## `7.0.0-next.202111111904`
 

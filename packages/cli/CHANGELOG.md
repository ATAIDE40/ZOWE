--- conflicted
+++ resolved
@@ -2,10 +2,6 @@
 
 All notable changes to the Zowe CLI package will be documented in this file.
 
-<<<<<<< HEAD
-## Recent Changes
-
-=======
 ## `6.27.1`
 
 - BugFix: Removed the conflicting alias `-o` for `--protocol` option.
@@ -14,7 +10,6 @@
 
 - Enhancement: Added a `like` option to the `zowe zos-files create data-set` command. Use this option to like datasets. [#771](https://github.com/zowe/zowe-cli/issues/771)
 - Enhancement: Added a `--protocol` option to allow you to specify the HTTP or HTTPS protocol used. Default value remains HTTPS.[#498](https://github.com/zowe/zowe-cli/issues/498)
->>>>>>> 8069f3a4
 - Enhancement: Added an example for running a Db2 command with the `zowe zos-console issue command` command. [#641](https://github.com/zowe/zowe-cli/issues/641)
 
 ## `6.26.0`

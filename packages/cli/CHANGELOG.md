# Change Log

All notable changes to the Zowe CLI package will be documented in this file.

## Recent Changes

- Enhancement: Added the browser-view option to `zowe zos-files compare data-set` command to compare two datasets and display the differences on the browser. [#1443](https://github.com/zowe/zowe-cli/issues/1443)
- Enhancement: Added a command `zowe zos-files compare local-file-data-set` to compare a localfile and a dataset, & display the differences in the browser and terminal. [#1444](https://github.com/zowe/zowe-cli/issues/1444)
- Enhancement: Added a command `zowe zos-files compare uss-files` to compare two uss-files, & display the differences in the browser and terminal. [#1445](https://github.com/zowe/zowe-cli/issues/1445)
<<<<<<< HEAD
- Enhancement: Added a command `zowe zos-files compare local-file-uss-file` to compare a local-file and a uss-file, & display the differences in the browser and terminal. [#1446](https://github.com/zowe/zowe-cli/issues/1446)
=======
- BugFix: Updated Imperative to include bugfixes in version `5.4.3`.
>>>>>>> 5b3faa69

## `7.4.2`

- BugFix: Renamed `download data-set-matching` to `download data-sets-matching`. The old name still exists as an alias.
- BugFix: Fixed output of `download data-sets-matching` being printed twice when some data sets fail to download.

## `7.4.1`

- BugFix: Updated Imperative to fix error when installing plug-ins that do not define profiles.

## `7.4.0`

- Enhancement: Added the `zowe zos-files compare data-set` command to compare two datasets and display the differences on the terminal. [#1442](https://github.com/zowe/zowe-cli/issues/1442)
- BugFix: Alter the `zowe daemon disable` command to only kill the daemon running for the current user.

## `7.3.1`

- BugFix: Updated Imperative to fix CLI commands failing with error "Cannot find module 'ansi-colors'".

## `7.3.0`

- Enhancement: Added the `zowe files download data-sets-matching` command to download multiple data sets at once. [#1287](https://github.com/zowe/zowe-cli/issues/1287)
  - Note: If you used this command previously in the extended files plug-in for Zowe v1, the `--fail-fast` option now defaults to true which is different from the original behavior.

## `7.2.4`

- BugFix: Fixed the Zowe Daemon binary exiting with an error if the daemon server does not start within 3 seconds.

## `7.2.3`

- BugFix: Updated Imperative to address `ProfileInfo` related issues.

## `7.2.2`

- BugFix: Updated Imperative to address `ProfileInfo` related issues.

## `7.2.1`

- BugFix: Fixed name of the positional in `zowe zos-jobs submit uss-file` command.
- BugFix: Updated the description of the `zowe zos-jobs view all-spool-content` command.
- BugFix: Updated the descriptions of the `zowe zos-files view uss-file` and  `zowe zos-files view data-set` commands.
- BugFix: Removed the `zowe zos-files view uss-file <file> --record` option.
- BugFix: Fixed description of the `zowe zos-jobs delete` command group.
- BugFix: Added `--modify-version` option to `zowe zos-jobs delete old-jobs` command for feature parity with `zowe zos-jobs delete job`.

## `7.2.0`

- Enhancement: Added the `zowe zos-jobs view all-spool-content` command to view all spool content given a job id. [#946](https://github.com/zowe/zowe-cli/issues/946)
- Enhancement: Added the `zowe jobs submit uss-file` command to submit a job from a USS file. [#1286](https://github.com/zowe/zowe-cli/issues/1286)
- Enhancement: Added the `zowe files view data-set` and `zowe files view uss-file` commands to view a dataset or USS file. [#1283](https://github.com/zowe/zowe-cli/issues/1283)
- Enhancement: Added the `zowe jobs delete old-jobs` command to delete (purge) jobs in OUTPUT status. [#1285](https://github.com/zowe/zowe-cli/issues/1285)
- BugFix: Updated Imperative to address `ProfileInfo` related issues. [zowe/vscode-extension-for-zowe#1777](https://github.com/zowe/vscode-extension-for-zowe/issues/1777)

## `7.1.3`

- BugFix: Fixed issue where `config auto-init` could report that it modified a config file that did not yet exist.
- BugFix: Updated Imperative to fix `config import` and `config secure` commands not respecting the `--reject-unauthorized` option.

## `7.1.2`

- BugFix: Fixed an issue where privateKey is not being respected. [#1398](https://github.com/zowe/zowe-cli/issues/1398) [#1392](https://github.com/zowe/zowe-cli/issues/1392)

## `7.1.1`

- BugFix: Moved `authConfig` object from the core SDK into the CLI's base profile definition to fix invalid handler path.

## `7.1.0`

- Enhancement: Updated the `zowe config auto-init` command to allow using certificates for authentication. [#1359](https://github.com/zowe/zowe-cli/issues/1359)
- Enhancement: Exposed profile type configuration from the respective SDKs.
- BugFix: Fixed issue where SSH command waits forever when user has expired password. [#989](https://github.com/zowe/zowe-cli/issues/989)

## `7.0.2`

- BugFix: Updated Imperative to fix a v1 profiles bug when storing a profile with no secure properties.

## `7.0.1`

- BugFix: Fixed ProfileInfo API targeting default base profile instead of the operating layer's base profile. [Imperative#791](https://github.com/zowe/imperative/issues/791)

## `7.0.0`

- Major: Introduced Team Profiles, Daemon mode, and more. See the prerelease items (if any) below for more details.

## `7.0.0-next.202204142300`

- BugFix: Updated the imperative version to consume ProfileInfo API updates and to remove the `moment` dependency.

## `7.0.0-next.202204141408`

- Enhancement: Updated the version number of the Zowe-CLI executable.

## `7.0.0-next.202204111828`

- Enhancement: Added help for `zowe daemon restart` command.
- Enhancement: Changed type of `encoding` property on z/OSMF profile from number to string to support more values (e.g., "ISO8859-1").

## `7.0.0-next.202204111523`

- Enhancement: Launch a separate Zowe CLI daemon for each user on multi-user systems.
- **Next Breaking**: Removed environment variables ZOWE_DAEMON and ZOWE_DAEMON_LOCK. Replaced them with ZOWE_DAEMON_DIR and ZOWE_DAEMON_PIPE.

## `7.0.0-next.202204111431`

- BugFix: Updated Imperative to enhance backward compatibility with v1 profiles and other enhancements and bug fixes (More details: Imperative [v5.0.0-next.202204051515](https://github.com/zowe/imperative/blob/next/CHANGELOG.md#500-next202204051515) and [v5.0.0-next.202204081605](https://github.com/zowe/imperative/blob/next/CHANGELOG.md#500-next202204081605))

## `7.0.0-next.202203311904`

- BugFix: Updated `zowe auth login apiml`, `zowe auth logout apiml` and `zowe config auto-init` comamnds to use v2 APIML APIs [#1339](https://github.com/zowe/zowe-cli/issues/1339)
- BugFix: Updated Imperative to avoid loading the credential manager if the given config file is not secure. [zowe/imperative#762](https://github.com/zowe/imperative/issues/762)

## `7.0.0-next.202203282106`

- Enhancement: Added support for `--record` format on `zowe zos-files download (data-set|all-members)` and `zowe zos-files upload (dir-to-pds|file-to-data-set|stdin-to-data-set)` [#539](https://github.com/zowe/zowe-cli/issues/539)

## `7.0.0-next.202203211751`

- BugFix: Updated Imperative to allow applications to update credentials from the `ProfileInfo` APIs. [zowe/vscode-extension-for-zowe#1646](https://github.com/zowe/vscode-extension-for-zowe/issues/1646)

## `7.0.0-next.202203101634`

- Enhancement: Added prompt for base profile host property to `zowe config init`. [#1219](https://github.com/zowe/zowe-cli/issues/1219)

## `7.0.0-next.202203042035`

- BugFix: Allows the CLI to complete installation when there is invalid config JSON [#1198](https://github.com/zowe/zowe-cli/issues/1198)

## `7.0.0-next.202203041732`

- Enhancement: The `zowe daemon enable` and `zowe daemon disable` commands run a process in the background so that they no longer require a user to copy and paste another command to successfully perform the operation.

## `7.0.0-next.202202241854`

- **LTS Breaking**: Added `stdin` property to `IHandlerParameters` which defaults to `process.stdin` and is overridden with another readable stream in daemon mode.
  - CLI plug-ins that read from `process.stdin` in their command handlers should replace it with `{IHandlerParameters}.stdin` to be compatible with Zowe v2 daemon mode.
  - This may be a breaking change for unit tests that mock the `IHandlerParameters` interface since a required property has been added.
  - It is recommended to replace `IHandlerParameters` mocks with the `mockHandlerParameters` method in the @zowe/cli-test-utils package which should protect you from future breaking changes to this interface.
- BugFix: Fixed Daemon Concurrency problems in Windows by introducing a lock file

## `7.0.0-next.202202171858`

- **Next Breaking**: Use sockets and named pipes instead of ports for daemon communication for improved access control.
- BugFix: Fixed Keytar not present in top level dependencies when CLI is installed non-globally. [#1314](https://github.com/zowe/zowe-cli/issues/1314)

## `7.0.0-next.202202151759`

- BugFix: Updated Imperative to convert previously used profile property names into V2-compliant property names.

## `7.0.0-next.202202112312`

- BugFix: Fixed packaging of daemon binary for macOS.

## `7.0.0-next.202202092037`

- BugFix: Fixed some optional dependencies missing from npm-shrinkwrap file.

## `7.0.0-next.202202041954`

- BugFix: Fixed daemon binaries missing from package and Keytar binaries not found at install time.

## `7.0.0-next.202202041533`

- BugFix: Updated Imperative to improve log messages when Keytar module fails to load.

## `7.0.0-next.202201261615`

- BugFix: Included an npm-shrinkwrap file to lock-down all transitive dependencies.

## `7.0.0-next.202201252014`

- BugFix: Fixed 'daemon disable' command to kill any running zowe daemon on Linux and Mac. [#1270](https://github.com/zowe/zowe-cli/issues/1270)
- BugFix: Fixed stdin data being corrupted when daemon server processes CLI command containing double-byte characters.
- Enhancement: Added a user message within 'daemon enable' and disable to open a new terminal when needed.
- **LTS Breaking**: Make the `user` field on SSH profiles secure. [#682](https://github.com/zowe/zowe-cli/issues/682)

## `7.0.0-next.202201121428`

- BugFix: Set executable attribute on zowe executable file on Linux and Mac.
- Enhancement: Ensure `zowe config auto-init` command saves the `rejectUnauthorized` value. [#1109](https://github.com/zowe/zowe-cli/issues/1109)

## `7.0.0-next.202201111811`

- BugFix: Update Imperative to absorb bugfixes introduced in version `5.0.0-next.202201102100`.
- Enhancement: Add the commands `zowe daemon enable` and `zowe daemon disable`. These commands enable end-users to set up daemon mode without having to download a separate executable and place it by hand into some directory.
- Enhancement: Refactored communication between Imperative daemon client and server. Previously the client only sent CLI arguments and the current working directory. Now it sends a JSON object that also includes environment variables and input piped from stdin. [#1179](https://github.com/zowe/zowe-cli/issues/1179)
- **Next Breaking**: The Daemon-related class named `Processor` was renamed to `DaemonDecider`.
- **Next Breaking**: Remove `--dcd` argument which was reserved for `--daemon-current-directory`.
- **Next Breaking**: Add user check to daemon communication

## `7.0.0-next.202112281543`

- Enhancement: update a "show attributes" flag to be `-a` instead of `--pa`.  `--pa` is a "hidden" alias.

## `7.0.0-next.202112201801`

- BugFix: Fixed socket connection error on macOS after commands that run in daemon mode. [#1192](https://github.com/zowe/zowe-cli/issues/1192)
- BugFix: Fixed daemon failing to run in path that contains space in directory name. [#1237](https://github.com/zowe/zowe-cli/issues/1237)

## `7.0.0-next.202112142155`

- Enhancement: Upgrade Imperative so that secure prompts do not show input and zowe.config.json secure properties are not logged. [#1106](https://github.com/zowe/zowe-cli/issues/1106)

## `7.0.0-next.202112081943`

- **Next Breaking**: Remove hardcoded `--dcd` argument sent between imperative daemon server and client.

## `7.0.0-next.202112021313`

- **Next Breaking**: Use JSON-based communication protocol between imperative daemon server and client.

## `7.0.0-next.202111221932`

- BugFix: Changed credentials to be stored securely by default for v1 profiles to be consistent with the experience for v2 profiles. [#1128](https://github.com/zowe/zowe-cli/issues/1128)

## `7.0.0-next.202111111904`

- Daemon mode updates:
    - Enhancements:
        - Renamed the platform-specific executable from zowex to zowe, so that existing zowe commands used from the command line or in scripts do not have to change when running in daemon mode.
        - Automatically launch the background daemon when one is not running.
        - The daemon no longer has its own visible window, making it much more daemon-like.
        - An environment variable named ZOWE_USE_DAEMON can be set to "no" to prevent the use of the daemon. Commands are then passed to the traditional zowe-CLI command. Thus, you can temporarily use the traditional Zowe CLI command to correct some display limitations (like displaying colors).
    - Bug fixes:
        - Eliminate the display of escape characters when colors are displayed while running in daemon mode. [#938](https://github.com/zowe/zowe-cli/issues/938). Currently accomplished by not displaying colors in daemon mode.
        - Command-line arguments that contain spaces no longer require extra quotes or escapes. [#978](https://github.com/zowe/zowe-cli/issues/978)

## `7.0.0-next.202111111709`

- Enhancement: Upgrade Imperative so Daemon Mode can launch and warn about invalid team configuration files. [#943](https://github.com/zowe/zowe-cli/issues/943) [#1190](https://github.com/zowe/zowe-cli/issues/1190)

## `7.0.0-next.202111041425`

- Enhancement: Added `autoStore` property to config JSON files which defaults to true. When this property is enabled and the CLI prompts you to enter connection info, the values you enter will be saved to disk (or credential vault if they are secure) for future use. [zowe/zowe-cli#923](https://github.com/zowe/zowe-cli/issues/923)

## `7.0.0-next.202110211759`

- Enhancement: Display the set of changes made by the 'zowe config auto-init' command.

## `7.0.0-next.202110071909`

- Enhancement: Added `config update-schemas [--depth <value>]` command. [#1059](https://github.com/zowe/zowe-cli/issues/1059)
- **LTS Breaking**: Changed default log level from DEBUG to WARN to reduce the volume of logs written to disk. The log level can still be overridden using environment variables.

## `7.0.0-next.202109281609`

- Enhancement: Added `config import` command that imports team config files from a local path or web URL. [#1083](https://github.com/zowe/zowe-cli/issues/1083)
- Enhancement: Added Help Doc examples for the `zowe config` group of commands. [#1061](https://github.com/zowe/zowe-cli/issues/1061)

## `7.0.0-next.202109032014`

- Enhancement: Log in to API ML to obtain token value instead of prompting for it in `config secure` command.

## `7.0.0-next.202108311536`

- Security: Don't expose port that daemon server listens on (default port is 4000).

## `7.0.0-next.202108202027`

- Update Imperative dependency for the following new features:
  - **LTS Breaking**: Make `fail-on-error` option true by default on `zowe plugins validate` command.
  - Enhancement: Improved command suggestions
  - Performance: Improved the way that HTTP response chunks are saved, reducing time complexity from O(n<sup>2</sup>) to O(n). This dramatically improves performance for larger requests. [#618](https://github.com/zowe/imperative/pull/618)

## `7.0.0-next.202108121907`

- Enhancement: Flattened the default profiles structure created by the `config init` command.
- **Next Breaking**: Split up authToken property in team config into tokenType and tokenValue properties to be consistent with Zowe v1 profiles.

## `7.0.0-next.202107131230`

- Enhancement: Adds the `config auto-init` command, allowing users to automatically generate a configuration using information stored in conformant installed plugins and the API Mediation Layer.

## `7.0.0-next.202102011525`

- Enhancement: Added new "config" command group to manage config JSON files. This is intended to replace the profiles API, and makes it easier for users to create, share, and switch between profile configurations.
- Enhancement: Added daemon mode which runs a persistent background process "zowex" to improve CLI response time. The "zowex" binary can be downloaded from GitHub releases.
- Enhancement: Added support for secure credential storage without any plug-ins required. On Linux there are some software requirements for this feature which are listed [here](https://github.com/zowe/zowe-cli-scs-plugin#software-requirements).
- Deprecated: The "profiles" command group for managing global profiles in "~/.zowe/profiles". Use the new "config" command group instead.
- **LTS Breaking**: Removed "config" command group for managing app settings in "~/.zowe/imperative/settings.json". If app settings already exist they are still loaded for backwards compatibility.

## `6.40.1`

- BugFix: Updated the imperative version to remove the `moment` dependency.

## `6.40.0`

- Enhancement: Added the `exec-data` option for `zowe jobs list jobs` command to return execution data about the job in addition to the default information. [#1158](https://github.com/zowe/zowe-cli/issues/1158)

## `6.39.1`

- BugFix: Updated Imperative to consume security updates in `4.18.2`.


## `6.39.0`

- BugFix: Provided more accurate output for `zowe zos-jobs delete job` and `zowe zos-jobs cancel job` commands [#1333](https://github.com/zowe/zowe-cli/issues/1333)
- BugFix: Fixed inconsistent case on `modify-version` option for `zowe zos-jobs delete job` and `zowe zos-jobs cancel job` commands [#1333](https://github.com/zowe/zowe-cli/issues/1333)
- Enhancement: Added support for `--record` format on `zowe zos-files download (data-set|all-members)` and `zowe zos-files upload (dir-to-pds|file-to-data-set|stdin-to-data-set)` [#539](https://github.com/zowe/zowe-cli/issues/539)

## `6.38.0`

- Enhancement: Exported the `@zowe/imperative` package as the `imperative` namespace.
  If your project depends on both Zowe CLI and Imperative, you can now `import { imperative } from "@zowe/cli"` without declaring `@zowe/imperative` as a separate dependency in package.json. No change is required for CLI plug-ins.
- BugFix: Fixed inconsistent capitalization with z/OS console command. [#961](https://github.com/zowe/zowe-cli/issues/961)

## `6.37.8`

- Documentation: Updated help text for the `zowe jobs submit stdin` command. [#1284](https://github.com/zowe/zowe-cli/issues/1284)

## `6.37.7`

- BugFix: Fixed some optional dependencies missing from npm-shrinkwrap file.

## `6.37.6`

- BugFix: Pruned dev dependencies from npm-shrinkwrap file.

## `6.37.5`

- BugFix: Included an npm-shrinkwrap file to lock-down all transitive dependencies.

## `6.37.3`

- BugFix: Updated imperative to resolve `--hw` line-break issues. [Imperative #715](https://github.com/zowe/imperative/issues/715)

## `6.37.2`

- BugFix: Disabled gzip compression for z/OSMF requests that download binary files. [#1170](https://github.com/zowe/zowe-cli/issues/1170)

## `6.37.1`

- BugFix: Updated Imperative to absorb bugfixes introduced in version `4.17.2`.

## `6.37.0`

- Enhancement: Added new feature to manage zos-logs. z/OSMF version 2.4 or higher is required. Ensure that the [z/OSMF Operations Log Support is available via APAR and associated PTFs](https://www.ibm.com/support/pages/apar/PH35930). [#1104](https://github.com/zowe/zowe-cli/issues/1104)

## `6.36.1`

- BugFix: Fixed an issue where plugin install and uninstall did not work with NPM version 8. [Imperative #683](https://github.com/zowe/imperative/issues/683)

## `6.36.0`

- Enhancement: Added the command tree JSON object to the `zowe --available-commands` command's data object, returned when `--response-format-json` is specified.

## `6.35.0`

- Enhancement: Removed the misleading `workflow-name` option for the `zowe zos-workflows list definition-file-details` help example. [#659](https://github.com/zowe/zowe-cli/issues/659)
- Enhancement: Exposed new option `modifyVersion` for the `zowe zos-jobs delete job` and `zowe zos-jobs cancel job` commands. [#1092](https://github.com/zowe/zowe-cli/issues/1092)

## `6.34.1`

- BugFix: Reverts hiding the cert-key-file path so users can see what path was specified and check if the file exists.

## `6.34.0`

- Enhancement: Add support for PEM certificate based authentication.

## `6.33.4`

- BugFix: Updated dependencies to resolve problems with the ansi-regex package.

## `6.33.3`

- Enhancement: Update post-install script to display a message when the CLI successfully installs due to increased error messaging from USS SDK when optional pre-requisites are not installed.

## `6.33.1`

- Bugfix: Fixed capitalization of handler paths for `zowe files rename ds` and `zowe files rename dsm` commands.

## `6.33.0`

- Enhancement: Exposed new option `start` for the `zowe zos-files list data-set` command. [#495](https://github.com/zowe/zowe-cli/issues/495)
- Enhancement: Updated Imperative to add the following features:
  - Enhancement: Improved command suggestions for mistyped commands, add aliases to command suggestions.
  - Enhancement: The `plugins validate` command will return an error code when plugins have errors if the new `--fail-on-error` option is specified. Also adds `--fail-on-warning` option to return with an error code when plugins have warnings. [#463](https://github.com/zowe/imperative/issues/463)
  - BugFix: Fixed regression where characters are not correctly escaped in web help causing extra slashes ("\") to appear. [#644](https://github.com/zowe/imperative/issues/644)
- Renamed the zos-files `--responseTimeout` option to `--response-timeout` in help docs for consistency. [#803](https://github.com/zowe/zowe-cli/issues/803)

## `6.32.2`

- Fixed inconsistencies in punctuation for command descriptions by adding missing periods. [#66](https://github.com/zowe/zowe-cli/issues/66)

## `6.32.1`

- BugFix: Updated Imperative version to fix web help issues.
- Expanded help text of --data-set-type on create data set command by adding an example of creating PDSE. [#52](https://github.com/zowe/zowe-cli/issues/52)

## `6.32.0`

- Enhancement: Added a `--volume-serial` option to the `zowe zos-files list data-set` command. Use this option to filter data sets by volume serial. [#61](https://github.com/zowe/zowe-cli/issues/61)
- Enhancement: Removed 'z/OS' from zos-files help upload and download commands. [#60](https://github.com/zowe/zowe-cli/issues/60)

## `6.31.2`

- Enhancement: Added new aliases for zos-files commands in delete, download, and list relating to USS files. You can now interact with `uf` or `uss`.  [#983](https://github.com/zowe/zowe-cli/issues/983)

## `6.31.0`

- Enhancement: Add the option --jcl-symbols to the jobs submit command to enable users to specify JCL symbol names and values.

## `6.30.0`

- Enhancement: made changes to definition files for zowe ssh commands  [#603](https://github.com/zowe/zowe-cli/issues/603)

## `6.29.0`

- Enhancement: Added a standard data set template with no parameters set.

## `6.28.0`

- Enhancement: Updated Imperative version to handle GZIP compression on REST requests.

## `6.27.1`

- BugFix: Removed the conflicting alias `-o` for `--protocol` option.

## `6.27.0`

- Enhancement: Added a `like` option to the `zowe zos-files create data-set` command. Use this option to like datasets. [#771](https://github.com/zowe/zowe-cli/issues/771)
- Enhancement: Added a `--protocol` option to allow you to specify the HTTP or HTTPS protocol used. Default value remains HTTPS.[#498](https://github.com/zowe/zowe-cli/issues/498)
- Enhancement: Added an example for running a Db2 command with the `zowe zos-console issue command` command. [#641](https://github.com/zowe/zowe-cli/issues/641)

## `6.26.0`

- Enhancement: Updated Imperative version to support npm@7. This fixes an error when installing plugins.

## `6.25.2`

- Documented early access features that are available in "next" release.

## `6.25.1`

- Bugfix: Updated Imperative version to fix vulnerability.

## `6.25.0`

- Enhancement: Added a `--replace` option to the `zowe zos-files copy data-set` command. Use this option if you want to replace like-named members in the target data set. [#808](https://github.com/zowe/zowe-cli/issues/808)
- Enhancement: Improved a cryptic error message that was shown if TSO address space failed to start for the `zowe zos-tso issue command` command. [#28](https://github.com/zowe/zowe-cli/issues/28)
- Bugfix: Removed "[object Object]" text that appeared in some error messages. The proper text "Imperative API Error" is now displayed. [#836](https://github.com/zowe/zowe-cli/pull/836)

## `6.24.6`

- BugFix: Improved performance of `zowe zos-files list` commands when very long lists are printed to console. [#861](https://github.com/zowe/zowe-cli/issues/861)

## `6.24.5`

- Bugfix: Updated Imperative dependency version to one that does not contain a vulnerable dependency

## `6.24.3`

- Bugfix: Fixed incorrect syntax of example for `zowe files create data-set-vsam`. [#823](https://github.com/zowe/zowe-cli/issues/823)

## `6.24.2`

- Revert: Revert changes made in 6.24.1, problem was determined to be bundling pipeline

## `6.24.1`

- Bugfix: Change SDK package structure to allow for backwards compatibility for some projects importing the CLI

## `6.24.0`

- Enhancement: Published the APIs in Zowe CLI as separate SDK packages. [#750](https://github.com/zowe/zowe-cli/issues/750)
- The "@zowe/cli" package still includes both API and CLI methods. In addition, the following SDK packages are now available:
  - @zowe/provisioning-for-zowe-sdk
  - @zowe/zos-console-for-zowe-sdk
  - @zowe/zos-files-for-zowe-sdk
  - @zowe/zos-jobs-for-zowe-sdk
  - @zowe/zos-tso-for-zowe-sdk
  - @zowe/zos-uss-for-zowe-sdk
  - @zowe/zos-workflows-for-zowe-sdk
  - @zowe/zosmf-for-zowe-sdk
  - @zowe/core-for-zowe-sdk

## `6.23.0`

- Enhancement: Added a `--pattern` option to the `zowe files list all-members` command. The option lets you restrict returned member names to only names that match a given pattern. The argument syntax is the same as the "pattern" parameter of the ISPF LMMLIST service. [#810](https://github.com/zowe/zowe-cli/issues/810)
- Enhancement: Added new options `--lrecl` and `--recfm` to the `zos-files create` command. Use these options to specify a logical record length and record format for data sets that you create. [#788](https://github.com/zowe/zowe-cli/issues/788)

## `6.22.0`

- Enhancement: Added the `--encoding` option for the `zowe zos-files upload dir-to-pds` command. This option lets you upload multiple members with a single command. [#764](https://github.com/zowe/zowe-cli/issues/764)
- BugFix: Fixed an issue where the output of the `zowe zos-uss issue ssh` command would sometimes omit the last line. [#795](https://github.com/zowe/zowe-cli/issues/795)

## `6.21.1`

- BugFix: Renamed the z/OS Files API option from `storeclass` to `storclass`. This fixed an issue where the CLI could define the wrong storage class on `create dataset` commands. [#503](https://github.com/zowe/zowe-cli/issues/503)

## `6.21.0`

- Enhancement: Added a `--responseTimeout` option to the z/OS Files APIs, CLI commands, and z/OSMF profiles. Specify `--responseTimeout <###>` to set the number of seconds that the TSO servlet request runs before a timout occurs. The default is 30 seconds. You can set the option to between 5 and 600 seconds (inclusive). [#760](https://github.com/zowe/zowe-cli/issues/760)

## `6.20.0`

- Added API usage examples to each package Readme (files, jobs, etc...). [#751](https://github.com/zowe/zowe-cli/issues/751).
- Fixed an issue where the CLI exited with status code 0 in case of an error. [#748](https://github.com/zowe/zowe-cli/issues/748)
- Added new method "dataSetLike(session, dataSetName, options)" to `Create` class, for use when creating a dataset with parameters like another data set. [#766](https://github.com/zowe/zowe-cli/issues/766)

## `6.19.1`

- Update Imperative version
- Fix compilation error

## `6.19.0`

- Add CLI command to delete migrated data sets `zowe zos-files delete migrated-data-sets`.

## `6.18.0`

- Add the --fail-fast option to the `zowe zos-files download all-members` command
  - Specifying `--fail-fast false` allows member downloads to continue if one or more fail

## `6.17.3`

- Update Imperative version to include compatibility fix for `ISession` type

## `6.17.2`

- Update Imperative version (again) to include security fix

## `6.17.1`

- Update Imperative version to fix issue "Can't use service profile after storing token in base profile"

## `6.17.0`

- Added API to delete migrated data sets.

## `6.16.0`

- Upgrade Zowe commands to prompt for any of the following values if the option is missing: host, port, user, and password.
- Add ability to log into and out of the APIML, getting and using a token
- Add `--base-profile` option to all commands that use profiles, allowing them to make use of base profiles containing shared values.

## `6.15.0`

- Add `encoding` option to `zosmf` profile type.

## `6.14.0`

- Add encoding / code page support for data set upload and download operations in library and CLI.

## `6.13.0`

- Add `files hrec ds` command to recall data sets.
- Make account optional in TSO profiles.
- Make user and host optional in SSH profiles.
- Fix broken links in readme.

## `6.12.0`

- Make username, password, and host optional on z/OSMF profiles and update profile creation doc to reflect the change.
- Don't overwrite files when downloading spool output from job with duplicate step names.

## `6.11.2`

- Update imperative version (again) in order to fix vulnerabilities

## `6.11.1`

- Update imperative version (to fix EPERM issues on Windows)

## `6.11.0`

- Add preserve-original-letter-case option for download to keep generated folders and files in original uppercase.

## `6.10.3`

- Update Migrate and Recall data set APIs to have a base handler function.

## `6.10.2`

- Update Imperative to 4.6.
- Update top-level doc links in help description.

## `6.10.1`

- Update Imperative dependency to fix vulnerability.

## `6.10.0`

- Add `files rename ds` and `files rename dsm` commands to rename data sets and data set members. Thanks @CForrest97

## `6.9.2`

- Return non-zero exit code when upload command fails. Thanks @tjohnsonBCM

## `6.9.1`

- Support `#` character in account number supplied to TSO commands. Thanks @awharn

## `6.9.0`

- Add API to recall migrated datasets. Thanks @Pranay154

## `6.8.2`

- Update the Zowe logo to the new logo. Thanks @awharn

## `6.8.1`

- Add utility function to access ImperativeConfig. Thanks @tjohnsonBCM

## `6.8.0`

- Add possibility to use Etags with download and upload APIs. Thanks @Alexandru-Dimitru
- Add option to return Etag on upload. Thanks @Alexandru-Dimitru

## `6.0.0`

- Rename `files list zfs` command to `files list fs` since it is not specific to zFS file systems.

## `5.0.0`

- Use new streaming RestClient APIs to reduce memory usage when downloading and uploading files.

## `4.0.0`

- Remove the method `Get.dataSetStreamed`. Use `ZosmfRestClient.getStreamed` instead.

## `3.0.0`

- Rename package from "@brightside/core" to "@zowe/cli".
- Change behavior of the method `Shell.executeSsh` to use `stdoutHandler` instead of `streamCallBack`. This eliminates dependency on the `ClientChannel` type of the ssh2 package.<|MERGE_RESOLUTION|>--- conflicted
+++ resolved
@@ -7,11 +7,8 @@
 - Enhancement: Added the browser-view option to `zowe zos-files compare data-set` command to compare two datasets and display the differences on the browser. [#1443](https://github.com/zowe/zowe-cli/issues/1443)
 - Enhancement: Added a command `zowe zos-files compare local-file-data-set` to compare a localfile and a dataset, & display the differences in the browser and terminal. [#1444](https://github.com/zowe/zowe-cli/issues/1444)
 - Enhancement: Added a command `zowe zos-files compare uss-files` to compare two uss-files, & display the differences in the browser and terminal. [#1445](https://github.com/zowe/zowe-cli/issues/1445)
-<<<<<<< HEAD
 - Enhancement: Added a command `zowe zos-files compare local-file-uss-file` to compare a local-file and a uss-file, & display the differences in the browser and terminal. [#1446](https://github.com/zowe/zowe-cli/issues/1446)
-=======
 - BugFix: Updated Imperative to include bugfixes in version `5.4.3`.
->>>>>>> 5b3faa69
 
 ## `7.4.2`
 

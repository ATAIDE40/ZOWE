--- conflicted
+++ resolved
@@ -4,11 +4,8 @@
 
 ## Recent Changes
 
-<<<<<<< HEAD
 - Enhancement: Added the ability to view all spool content given a job id with the `zowe zos-jobs view all-spool-content` command. [#946](https://github.com/zowe/zowe-cli/issues/946)
-=======
 - Enhancement: Added the `zowe jobs delete old-jobs` command to delete (purge) jobs in OUTPUT status. [#1285](https://github.com/zowe/zowe-cli/issues/1285)
->>>>>>> 8a3bc943
 
 ## `7.1.3`
 

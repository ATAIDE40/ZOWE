--- conflicted
+++ resolved
@@ -2,15 +2,13 @@
 
 All notable changes to the Zowe CLI package will be documented in this file.
 
-<<<<<<< HEAD
 ## Recent Changes
 
 - Enhancement: Added the `exec-data` option for `zowe jobs list jobs` command to return execution data about the job in addition to the default information. [#1158](https://github.com/zowe/zowe-cli/issues/1158)
-=======
+
 ## `6.39.1`
 
 - BugFix: Updated Imperative to consume security updates in `4.18.2`.
->>>>>>> 10ffdaff
 
 ## `6.39.0`
 

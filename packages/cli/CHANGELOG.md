--- conflicted
+++ resolved
@@ -2,7 +2,6 @@
 
 All notable changes to the Zowe CLI package will be documented in this file.
 
-<<<<<<< HEAD
 ## `7.0.0-next.202201111811`
 
 - BugFix: Update Imperative to absorb bugfixes introduced in version `5.0.0-next.202201102100`.
@@ -102,7 +101,7 @@
 - Enhancement: Added support for secure credential storage without any plug-ins required. On Linux there are some software requirements for this feature which are listed [here](https://github.com/zowe/zowe-cli-scs-plugin#software-requirements).
 - Deprecated: The "profiles" command group for managing global profiles in "~/.zowe/profiles". Use the new "config" command group instead.
 - **Breaking**: Removed "config" command group for managing app settings in "~/.zowe/imperative/settings.json". If app settings already exist they are still loaded for backwards compatibility.
-=======
+
 ## `6.37.2`
 
 - BugFix: Disabled gzip compression for z/OSMF requests that download binary files. [#1170](https://github.com/zowe/zowe-cli/issues/1170)
@@ -110,7 +109,6 @@
 ## `6.37.1`
 
 - BugFix: Updated Imperative to absorb bugfixes introduced in version `4.17.2`.
->>>>>>> 30398c43
 
 ## `6.37.0`
 

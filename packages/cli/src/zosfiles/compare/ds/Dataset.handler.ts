/* eslint-disable no-console */
/*
* This program and the accompanying materials are made available under the terms of the
* Eclipse Public License v2.0 which accompanies this distribution, and is available at
* https://www.eclipse.org/legal/epl-v20.html
*
* SPDX-License-Identifier: EPL-2.0
*
* Copyright Contributors to the Zowe Project.
*
*/

import { AbstractSession, IHandlerParameters, ITaskWithStatus, TaskStage } from "@zowe/imperative";
import { Get, IZosFilesResponse } from "@zowe/zos-files-for-zowe-sdk";
import { ZosFilesBaseHandler } from "../../ZosFilesBase.handler";
import { DiffUtils } from "@zowe/imperative";
/**
 * Handler to view a data set's content
 * @export
 */
export default class DatasetHandler extends ZosFilesBaseHandler {
    public async processWithSession(commandParameters: IHandlerParameters, session: AbstractSession): Promise<IZosFilesResponse> {
        const task: ITaskWithStatus = {
            percentComplete: 0,
            statusMessage: "Retrieving first dataset",
            stageName: TaskStage.IN_PROGRESS
        };

        commandParameters.response.progress.startBar({ task });

        const dsContentBuf1 = await Get.dataSet(session, commandParameters.arguments.dataSetName1,
            {
                binary: commandParameters.arguments.binary,
                encoding: commandParameters.arguments.encoding,
                record: commandParameters.arguments.record,
                volume: commandParameters.arguments.volumeSerial,
                responseTimeout: commandParameters.arguments.responseTimeout,
                task: task
            }
        );
        commandParameters.response.progress.endBar();
        commandParameters.response.progress.startBar({ task });

        let binary2 = commandParameters.arguments.binary2;
        let encoding2 = commandParameters.arguments.encoding2;
        let record2 = commandParameters.arguments.record2;
        const browserView = commandParameters.arguments.browserview;
        const volumeSerial2 = commandParameters.arguments.volumeSerial2;

        if (binary2 == undefined) {
            binary2 = commandParameters.arguments.binary;
        }
        if (encoding2 == undefined) {
            encoding2 = commandParameters.arguments.encoding;
        }
        if (record2 == undefined) {
            record2 = commandParameters.arguments.record;
        }

        task.statusMessage = "Retrieving second dataset";
        const dsContentBuf2 = await Get.dataSet(session, commandParameters.arguments.dataSetName2,
            {
                binary: binary2,
                encoding: encoding2,
                record: record2,
                volume: volumeSerial2,
                responseTimeout: commandParameters.arguments.responseTimeout,
                task: task
            }
        );

        let dsContentString1 = "";
        let dsContentString2 = "";

<<<<<<< HEAD
        if (commandParameters.arguments.noseqnum) {
=======
        if(commandParameters.arguments.seqnum == false){
>>>>>>> 29d45841
            const seqnumlen = 8;

            const dsStringArray1 = dsContentBuf1.toString().split("\n");
            for (const i in dsStringArray1) {
                const sl = dsStringArray1[i].length;
                const tempString = dsStringArray1[i].substring(0, sl - seqnumlen);
                dsContentString1 += tempString + "\n";
            }

            const dsStringArray2 = dsContentBuf2.toString().split("\n");
            for (const i in dsStringArray2) {
                const sl = dsStringArray2[i].length;
                const tempString = dsStringArray2[i].substring(0, sl - seqnumlen);
                dsContentString2 += tempString + "\n";
            }
        }
        else {
            dsContentString1 = dsContentBuf1.toString();
            dsContentString2 = dsContentBuf2.toString();
        }

        let jsonDiff = "";
<<<<<<< HEAD
        const contextLinesArg = commandParameters.arguments.contextlines;

        jsonDiff = await DiffUtils.getDiffString(dsContentString1, dsContentString2, {
            outputFormat: 'terminal',
            contextLinesArg: contextLinesArg
=======
        let expandflag = true;
        const contextLinesArg = commandParameters.arguments.contextLines;
        if(contextLinesArg >= 0){
            expandflag = false;
        }
        jsonDiff = diff(dsContentString1, dsContentString2, {aAnnotation: "Removed",
            bAnnotation: "Added",
            aColor: TextUtils.chalk.red,
            bColor: TextUtils.chalk.green,
            contextLines: contextLinesArg,
            expand: expandflag
>>>>>>> 29d45841
        });

        //  CHECHKING IIF THE BROWSER VIEW IS TRUE, OPEN UP THE DIFFS IN BROWSER
        if (browserView) {

            await DiffUtils.openDiffInbrowser(dsContentString1, dsContentString2);

            return {
                success: true,
                commandResponse: "Launching data-sets diffs in browser....",
                apiResponse: {}
            };
        }

        return {
            success: true,
            commandResponse: jsonDiff,
            apiResponse: {}
        };
    }
}<|MERGE_RESOLUTION|>--- conflicted
+++ resolved
@@ -72,11 +72,7 @@
         let dsContentString1 = "";
         let dsContentString2 = "";
 
-<<<<<<< HEAD
-        if (commandParameters.arguments.noseqnum) {
-=======
         if(commandParameters.arguments.seqnum == false){
->>>>>>> 29d45841
             const seqnumlen = 8;
 
             const dsStringArray1 = dsContentBuf1.toString().split("\n");
@@ -99,25 +95,11 @@
         }
 
         let jsonDiff = "";
-<<<<<<< HEAD
         const contextLinesArg = commandParameters.arguments.contextlines;
 
         jsonDiff = await DiffUtils.getDiffString(dsContentString1, dsContentString2, {
             outputFormat: 'terminal',
             contextLinesArg: contextLinesArg
-=======
-        let expandflag = true;
-        const contextLinesArg = commandParameters.arguments.contextLines;
-        if(contextLinesArg >= 0){
-            expandflag = false;
-        }
-        jsonDiff = diff(dsContentString1, dsContentString2, {aAnnotation: "Removed",
-            bAnnotation: "Added",
-            aColor: TextUtils.chalk.red,
-            bColor: TextUtils.chalk.green,
-            contextLines: contextLinesArg,
-            expand: expandflag
->>>>>>> 29d45841
         });
 
         //  CHECHKING IIF THE BROWSER VIEW IS TRUE, OPEN UP THE DIFFS IN BROWSER

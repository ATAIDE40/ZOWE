/*
* This program and the accompanying materials are made available under the terms of the
* Eclipse Public License v2.0 which accompanies this distribution, and is available at
* https://www.eclipse.org/legal/epl-v20.html
*
* SPDX-License-Identifier: EPL-2.0
*
* Copyright Contributors to the Zowe Project.
*
*/

import { Imperative, Session } from "@zowe/imperative";
<<<<<<< HEAD
=======

>>>>>>> 8f878e9a
import * as path from "path";
import * as fs from "fs";
import { ITestEnvironment, runCliScript } from "@zowe/cli-test-utils";
import { TestEnvironment } from "../../../../../../../__tests__/__src__/environment/TestEnvironment";
import { ITestPropertiesSchema } from "../../../../../../../__tests__/__src__/properties/ITestPropertiesSchema";
import { getUniqueDatasetName, getTag } from "../../../../../../../__tests__/__src__/TestUtils";
import { Get, ZosFilesConstants, ZosFilesUtils } from "@zowe/zos-files-for-zowe-sdk";
import { ZosmfRestClient } from "@zowe/core-for-zowe-sdk";

let REAL_SESSION: Session;
// Test Environment populated in the beforeAll();
let TEST_ENVIRONMENT: ITestEnvironment<ITestPropertiesSchema>;
let TEST_ENVIRONMENT_NO_PROF: ITestEnvironment<ITestPropertiesSchema>;
let defaultSystem: ITestPropertiesSchema;
let ussname: string;
let binaryFiles: string;
let binaryFile: string;
let asciiFile: string;
let asciiFiles: string;
let dsname: string;

describe("Upload directory to USS", () => {

    beforeAll(async () => {

        TEST_ENVIRONMENT = await TestEnvironment.setUp({
            tempProfileTypes: ["zosmf"],
            testName: "zos_files_upload_directory_to_uss_with_profile"
        });

        defaultSystem = TEST_ENVIRONMENT.systemTestProperties;
        REAL_SESSION = TestEnvironment.createZosmfSession(TEST_ENVIRONMENT);
        dsname = getUniqueDatasetName(`${defaultSystem.zosmf.user}.ZOSFILE.UPLOAD`);
        dsname = dsname.replace(/\./g, "");
        ussname = `${defaultSystem.unix.testdir}/${dsname}`;
        Imperative.console.info("Using ussDir:" + ussname);
        binaryFile = "bin_file.pax";
        binaryFiles = "bin_file.pax,subdir_bin_file1.pax,subdir_bin_file2.pax.Z";
        asciiFile = "ascii_file.txt";
        asciiFiles = "ascii_file.txt,subdir_ascii_file1.txt,subdir_ascii_file2.txt";
    });

    afterAll(async () => {
        await TestEnvironment.cleanUp(TEST_ENVIRONMENT);
        await TestEnvironment.cleanUp(TEST_ENVIRONMENT_NO_PROF);
    });

    describe("without profiles", () => {
        let defaultSys: ITestPropertiesSchema;

        // Create the unique test environment
        beforeAll(async () => {
            TEST_ENVIRONMENT_NO_PROF = await TestEnvironment.setUp({
                testName: "upload_dir_to_uss"
            });

            defaultSys = TEST_ENVIRONMENT_NO_PROF.systemTestProperties;

            Imperative.console.info("Using ussDir:" + ussname);
        });

        afterEach(async () => {
            let error;
            let response;

            const endpoint: string = ZosFilesConstants.RESOURCE + ZosFilesConstants.RES_USS_FILES + ussname;

            try {
                response = await ZosmfRestClient.deleteExpectString(REAL_SESSION, endpoint, [{"X-IBM-Option": "recursive"}]);
            } catch (err) {
                error = err;
            }
        });

        it("should upload local directory to USS directory", async () => {
            const localDirName = path.join(__dirname, "__data__", "command_upload_dtu_dir/command_upload_dtu_subdir_ascii");
            const shellScript = path.join(__dirname, "__scripts__", "command", "command_upload_dtu_fully_qualified.sh");

            const ZOWE_OPT_BASE_PATH = "ZOWE_OPT_BASE_PATH";

            // if API Mediation layer is being used (basePath has a value) then
            // set an ENVIRONMENT variable to be used by zowe.
            if (defaultSys.zosmf.basePath != null) {
                TEST_ENVIRONMENT_NO_PROF.env[ZOWE_OPT_BASE_PATH] = defaultSys.zosmf.basePath;
            }
            const response = runCliScript(shellScript,
                TEST_ENVIRONMENT_NO_PROF,
                [
                    localDirName,
                    ussname,
                    defaultSys.zosmf.host,
                    defaultSys.zosmf.port,
                    defaultSys.zosmf.user,
                    defaultSys.zosmf.password
                ]);
            expect(response.stderr.toString()).toBe("");
            expect(response.status).toBe(0);
            expect(response.stdout.toString()).toContain("Directory uploaded successfully.");
        });
    });

    describe("Success scenarios", () => {

        afterEach(async () => {
            let error;
            let response;

            const endpoint: string = ZosFilesConstants.RESOURCE + ZosFilesConstants.RES_USS_FILES + ussname;

            try {
                response = await ZosmfRestClient.deleteExpectString(REAL_SESSION, endpoint, [{"X-IBM-Option": "recursive"}]);
            } catch (err) {
                error = err;
            }
        });

        it("should upload local directory to USS directory", async () => {
            const localDirName = path.join(__dirname, "__data__", "command_upload_dtu_dir/command_upload_dtu_subdir_ascii");
            const shellScript = path.join(__dirname, "__scripts__", "command", "command_upload_dtu.sh");
            const response = runCliScript(shellScript, TEST_ENVIRONMENT,
                [
                    localDirName,
                    ussname
                ]);
            expect(response.stderr.toString()).toBe("");
            expect(response.status).toBe(0);
            expect(response.stdout.toString()).toContain("Directory uploaded successfully.");
        });

        it("should upload recursively local directory and subdirectories to USS directory in binary mode", async () => {
            const localDirName = path.join(__dirname, "__data__", "command_upload_dtu_dir");
            const shellScript = path.join(__dirname, "__scripts__", "command", "command_upload_dtu.sh");
            const response = runCliScript(shellScript, TEST_ENVIRONMENT,
                [
                    localDirName,
                    ussname,
                    "--recursive",
                    "--binary"
                ]);
            expect(response.stderr.toString()).toBe("");
            expect(response.status).toBe(0);
            expect(response.stdout.toString()).toContain("Directory uploaded successfully.");
        });

        it("should upload local directory to USS directory with binary list files", async () => {
            const localDirName = path.join(__dirname, "__data__", "command_upload_dtu_dir");
            const shellScript = path.join(__dirname, "__scripts__", "command", "command_upload_dtu.sh");
            const response = runCliScript(shellScript, TEST_ENVIRONMENT,
                [
                    localDirName,
                    ussname,
                    "--binary-files " + binaryFile
                ]);
            expect(response.stderr.toString()).toBe("");
            expect(response.status).toBe(0);
            expect(response.stdout.toString()).toContain("Directory uploaded successfully.");
        });

        it("should upload local directory to USS directory in binary mode with ascii list files", async () => {
            const localDirName = path.join(__dirname, "__data__", "command_upload_dtu_dir");
            const shellScript = path.join(__dirname, "__scripts__", "command", "command_upload_dtu.sh");
            const response = runCliScript(shellScript, TEST_ENVIRONMENT,
                [
                    localDirName,
                    ussname,
                    "--binary",
                    "--ascii-files " + asciiFile
                ]);
            expect(response.stderr.toString()).toBe("");
            expect(response.status).toBe(0);
            expect(response.stdout.toString()).toContain("Directory uploaded successfully.");
        });

        it("should upload recursively local directory and subdirectories to USS directory with binary list files", async () => {
            const localDirName = path.join(__dirname, "__data__", "command_upload_dtu_dir");
            const shellScript = path.join(__dirname, "__scripts__", "command", "command_upload_dtu.sh");
            const response = runCliScript(shellScript, TEST_ENVIRONMENT,
                [
                    localDirName,
                    ussname,
                    "--recursive",
                    "--binary-files " + binaryFiles
                ]);
            expect(response.stderr.toString()).toBe("");
            expect(response.status).toBe(0);
            expect(response.stdout.toString()).toContain("Directory uploaded successfully.");
        });

        it("should upload recursively local directory and subdirectories to USS directory in binary mode with ascii list files", async () => {
            const localDirName = path.join(__dirname, "__data__", "command_upload_dtu_dir");
            const shellScript = path.join(__dirname, "__scripts__", "command", "command_upload_dtu.sh");
            const response = runCliScript(shellScript, TEST_ENVIRONMENT,
                [
                    localDirName,
                    ussname,
                    "--binary",
                    "--recursive",
                    "--ascii-files " + asciiFiles
                ]);
            expect(response.stderr.toString()).toBe("");
            expect(response.status).toBe(0);
            expect(response.stdout.toString()).toContain("Directory uploaded successfully.");
        });

        it("should give error when upload local directory to USS directory in default ascii if it contains also binary files", async () => {
            const localDirName = path.join(__dirname, "__data__", "command_upload_dtu_dir");
            const shellScript = path.join(__dirname, "__scripts__", "command", "command_upload_dtu.sh");
            const response = runCliScript(shellScript, TEST_ENVIRONMENT,
                [
                    localDirName,
                    ussname
                ]);
            expect(response.stderr.toString()).toContain("Rest API failure with HTTP(S) status 500");
            expect(response.status).toBe(1);
        });

        it("should upload local directory to USS directory with response-format-json flag", async () => {
            const localDirName = path.join(__dirname, "__data__", "command_upload_dtu_dir/command_upload_dtu_subdir_ascii");
            const shellScript = path.join(__dirname, "__scripts__", "command", "command_upload_dtu.sh");
            const response = runCliScript(shellScript, TEST_ENVIRONMENT,
                [
                    localDirName,
                    ussname,
                    "--rfj"
                ]);
            expect(response.stderr.toString()).toBe("");
            expect(response.status).toBe(0);
            const stdoutText = response.stdout.toString();
            expect(stdoutText).toContain("\"stdout\": \"success: true");
            expect(stdoutText).toContain(
                "\"commandResponse\": \"Directory uploaded successfully.\"");
        });

        it("should upload local directory to USS directory with --max-concurrent-requests 2", async () => {
            const localDirName = path.join(__dirname, "__data__", "command_upload_dtu_dir/command_upload_dtu_subdir_ascii");
            const shellScript = path.join(__dirname, "__scripts__", "command", "command_upload_dtu.sh");
            const response = runCliScript(shellScript, TEST_ENVIRONMENT,
                [
                    localDirName,
                    ussname,
                    "--mcr 2"
                ]);
            expect(response.stderr.toString()).toBe("");
            expect(response.status).toBe(0);
            expect(response.stdout.toString()).toContain("Directory uploaded successfully.");
        });

        it("should upload local directory to USS directory with --max-concurrent-requests 0", async () => {
            const localDirName = path.join(__dirname, "__data__", "command_upload_dtu_dir/command_upload_dtu_subdir_ascii");
            const shellScript = path.join(__dirname, "__scripts__", "command", "command_upload_dtu.sh");
            const response = runCliScript(shellScript, TEST_ENVIRONMENT,
                [
                    localDirName,
                    ussname,
                    "--mcr 0"
                ]);
            expect(response.stderr.toString()).toBe("");
            expect(response.status).toBe(0);
            expect(response.stdout.toString()).toContain("Directory uploaded successfully.");
        });
    });

    describe("Scenarios using the .zosattributes file", () => {
        it("should ignore files marked with a -", async () => {
            const localDirName = path.join(__dirname, "__data__", "command_upload_dtu_dir/dir_with_ignored_files");
            testSuccessfulUpload(localDirName);

            try {
                await Get.USSFile(REAL_SESSION, ussname + "/foo.ignoreme");
                throw new Error("USS file foo.stuff should not have been transferred");
            } catch (err) {
                expect(err).toBeDefined();
            }
        });

        it("should upload files with spaces", async () => {
            const localDirName = path.join(__dirname, "__data__", "command_upload_dtu_dir/dir_spacetest");
            testSuccessfulUpload(localDirName, ["--recursive"]);

            try {
                await Get.USSFile(REAL_SESSION, ussname + "/ignore me.txt");
                throw new Error("USS file ignore me.txt should not have been transferred");
            } catch (err) {
                expect(err).toBeDefined();
            }

            let tag = await getTag(REAL_SESSION,ussname + "/I%20have%20a%20space.txt");
            expect(tag).toMatch("t IBM-1140");

            tag = await getTag(REAL_SESSION,ussname + "/dir_with%20spaces/file%20withSpaceinName.txt");
            expect(tag).toMatch("t IBM-1140");
        });


        it("should upload files in binary or text as indicated", async () => {
            const localDirName = path.join(__dirname, "__data__", "command_upload_dtu_dir/dir_with_mixed_files");

            testSuccessfulUpload(localDirName);

            const remoteTextFileBuffer = await Get.USSFile(REAL_SESSION, ussname + "/foo.text");
            const localTextFileBuffer = fs.readFileSync(path.join(localDirName, "foo.text"));

            expect(ZosFilesUtils.normalizeNewline(remoteTextFileBuffer)).toEqual(ZosFilesUtils.normalizeNewline(localTextFileBuffer));

            const remoteBinaryFileBuffer = await Get.USSFile(REAL_SESSION, ussname + "/bar.binary", {binary: true});
            const localBinaryFileBuffer = fs.readFileSync(path.join(localDirName, "bar.binary"));
            expect(remoteBinaryFileBuffer).toEqual(localBinaryFileBuffer);
        });

        it("should tag uploaded files according to remote encoding", async () => {
            const localDirName = path.join(__dirname, "__data__", "command_upload_dtu_dir/dir_with_mixed_files");

            testSuccessfulUpload(localDirName);

            let tag = await getTag(REAL_SESSION,ussname + "/baz.asciitext");
            expect(tag).toMatch("t ISO8859-1");

            tag = await getTag(REAL_SESSION,ussname + "/foo.text");
            expect(tag).toMatch("t IBM-1047");

            tag = await getTag(REAL_SESSION,ussname + "/bar.binary");
            expect(tag).toMatch("b binary");
        });

        // eslint-disable-next-line jest/no-disabled-tests
        it.skip("should tag uploaded hidden files according to remote encoding", async () => {
            const localDirName = path.join(__dirname, "__data__", "command_upload_dtu_dir/dir_with_hidden_files");

            testSuccessfulUpload(localDirName);

            let tag = await getTag(REAL_SESSION,ussname + "/.project");
            expect(tag).toMatch("t IBM-1047");

            tag = await getTag(REAL_SESSION,ussname + "/.hidden");
            expect(tag).toMatch("b binary");
        });


        it("should accept zosattributes path as an argument", async () => {
            const localDirName = path.join(__dirname, "__data__", "command_upload_dtu_dir/command_upload_dtu_subdir_ascii");

            const attributesPath = path.join(__dirname, "__data__", "command_upload_dtu_dir/external.attributes");
            testSuccessfulUpload(localDirName, ["--attributes", attributesPath]);

            let error: Error;
            try {
                await Get.USSFile(REAL_SESSION, path.join(ussname, "subdir_ascii_file1.txt"));
                throw new Error("USS file subddir_ascii_file1.txt should not have been transferred");
            } catch (err) {
                error = err;
            }
            expect(error).toBeDefined();
        });

        it("should ignore nested directories as specified", async () => {
            const localDirName = path.join(__dirname, "__data__", "command_upload_dtu_dir/dir_with_ignored_dir");

            testSuccessfulUpload(localDirName, ["--recursive"]);

            let error: Error;
            try {
                await Get.USSFile(REAL_SESSION, ussname + "/uploaded_dir/ignored_dir/ignored_file");
                throw new Error("USS file ignored_file should not have been transferred");
            } catch (err) {
                error = err;
            }
            expect(error).toBeDefined();

            const ussResponse = await Get.USSFile(REAL_SESSION, ussname + "/uploaded_dir/uploaded_file");
            expect(ussResponse).toBeInstanceOf(Buffer);
        });

        it("wild cards should work with * and mixed casing on tagging and ignore", async () => {
            const localDirName = path.join(__dirname, "__data__", "command_upload_dtu_zosattributes_dir/dir_with_wildcards");

            testSuccessfulUpload(localDirName, ["--recursive --binary"]);

            let tag = await getTag(REAL_SESSION,ussname + "/piccpy.png");
            expect(tag).toMatch("b binary");

            tag = await getTag(REAL_SESSION,ussname + "/picCopyMe.png");
            expect(tag).toMatch("b binary");

            tag = await getTag(REAL_SESSION,ussname + "/picCopyMeToo.png");
            expect(tag).toMatch("b binary");

            tag = await getTag(REAL_SESSION,ussname + "/picCopy.png");
            expect(tag).toMatch("t ISO8859-1");

            tag = await getTag(REAL_SESSION,ussname + "/picCopyNoTagPlease.png");
            expect(tag).toMatch("b binary");

            tag = await getTag(REAL_SESSION,ussname + "/copyMe.txt");
            expect(tag).toMatch("t IBM-1047");

            tag = await getTag(REAL_SESSION,ussname + "/copyMeToo.txt");
            expect(tag).toMatch("t IBM-1047");

            tag = await getTag(REAL_SESSION,ussname + "/copyAndMeToo.txt");
            expect(tag).toMatch("t IBM-1140");

            tag = await getTag(REAL_SESSION,ussname + "/copyButDontTagMe.text");
            expect(tag).toMatch("t ISO8859-1");

            let error: Error;
            try {
                await Get.USSFile(REAL_SESSION, ussname + "/copymeNot.txt");
                throw new Error("USS file copymeNot.txt should not have been transferred");
            } catch (err) {
                error = err;
            }
            expect(error).toBeDefined();

            try {
                await Get.USSFile(REAL_SESSION, ussname + "/ignore.txt");
                throw new Error("USS file ignore.txt should not have been transferred");
            } catch (err) {
                error = err;
            }
            expect(error).toBeDefined();

            try {
                await Get.USSFile(REAL_SESSION, ussname + "/picignoreMe.png");
                throw new Error("USS file picignoreMe.png should not have been transferred");
            } catch (err) {
                error = err;
            }
            expect(error).toBeDefined();

            try {
                await Get.USSFile(REAL_SESSION, ussname + "/PiccpyCapt.png");
                throw new Error("USS file PiccpyCapt.png should not have been transferred");
            } catch (err) {
                error = err;
            }
            expect(error).toBeDefined();


        });

<<<<<<< HEAD
        // tslint:disable-next-line: max-line-length
        it("should accept zosattributes path as an argument to a nested attributes file (the attribute file should not be uploaded)", async () => {
            const localDirName = path.join(__dirname, "__data__", "command_upload_dtu_dir/dir_with_nested_attributefile");
            // tslint:disable-next-line: max-line-length
            const attributesPath = path.join(__dirname, "__data__", "command_upload_dtu_dir/dir_with_nested_attributefile/nest_attribute_folder/.attributes");
=======
        it("should accept zosattributes path as an argument to a nested attributes file (the attribute file should not be uploaded)", async () => {
            const localDirName = path.join(__dirname, "__data__", "command_upload_dtu_dir/dir_with_nested_attributefile");
            const attributesPath = path.join(__dirname, "__data__",
                "command_upload_dtu_dir/dir_with_nested_attributefile/nest_attribute_folder/.attributes");
>>>>>>> 8f878e9a
            testSuccessfulUpload(localDirName, ["--r --attributes", attributesPath]);

            let tag = await getTag(REAL_SESSION,ussname + "/baz.asciitext");
            expect(tag).toMatch("t ISO8859-1");
            tag = await getTag(REAL_SESSION,ussname + "/foo.text");
            expect(tag).toMatch("t IBM-1047");
            tag = await getTag(REAL_SESSION,ussname + "/bar.binary");
            expect(tag).toMatch("b binary");
            tag = await getTag(REAL_SESSION,ussname + "/nest_attribute_folder/baz.asciitext");
            expect(tag).toMatch("t ISO8859-1");
            tag = await getTag(REAL_SESSION,ussname + "/nest_attribute_folder/foo.text");
            expect(tag).toMatch("t IBM-1047");
            tag = await getTag(REAL_SESSION,ussname + "/nest_attribute_folder/bar.binary");
            expect(tag).toMatch("b binary");


            let error: Error;
            try {
                await Get.USSFile(REAL_SESSION, ussname + "/dir_with_nested_attributefile/nest_attribute_folder/.attributes");
                throw new Error("USS file .attributes should not have been transferred");
            } catch (err) {
                error = err;
            }
            expect(error).toBeDefined();
        });
    });
});

function testSuccessfulUpload(localDirName: string, additionalParameters?: string[]) {
    const shellScript = path.join(__dirname, "__scripts__", "command", "command_upload_dtu.sh");
    let parms: string[] = [
        localDirName,
        ussname
    ];
    if (additionalParameters) {
        parms = parms.concat(additionalParameters);
    }

    const response = runCliScript(shellScript, TEST_ENVIRONMENT, parms);
    const stdoutText = response.stdout.toString();
    expect(stdoutText).toContain("Directory uploaded successfully.");
}<|MERGE_RESOLUTION|>--- conflicted
+++ resolved
@@ -10,10 +10,6 @@
 */
 
 import { Imperative, Session } from "@zowe/imperative";
-<<<<<<< HEAD
-=======
-
->>>>>>> 8f878e9a
 import * as path from "path";
 import * as fs from "fs";
 import { ITestEnvironment, runCliScript } from "@zowe/cli-test-utils";
@@ -454,18 +450,10 @@
 
         });
 
-<<<<<<< HEAD
-        // tslint:disable-next-line: max-line-length
-        it("should accept zosattributes path as an argument to a nested attributes file (the attribute file should not be uploaded)", async () => {
-            const localDirName = path.join(__dirname, "__data__", "command_upload_dtu_dir/dir_with_nested_attributefile");
-            // tslint:disable-next-line: max-line-length
-            const attributesPath = path.join(__dirname, "__data__", "command_upload_dtu_dir/dir_with_nested_attributefile/nest_attribute_folder/.attributes");
-=======
         it("should accept zosattributes path as an argument to a nested attributes file (the attribute file should not be uploaded)", async () => {
             const localDirName = path.join(__dirname, "__data__", "command_upload_dtu_dir/dir_with_nested_attributefile");
             const attributesPath = path.join(__dirname, "__data__",
                 "command_upload_dtu_dir/dir_with_nested_attributefile/nest_attribute_folder/.attributes");
->>>>>>> 8f878e9a
             testSuccessfulUpload(localDirName, ["--r --attributes", attributesPath]);
 
             let tag = await getTag(REAL_SESSION,ussname + "/baz.asciitext");

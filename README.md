--- conflicted
+++ resolved
@@ -4,11 +4,7 @@
 
 Zowe CLI is a command-line interface that lets you interact with the mainframe in a familiar format. Zowe CLI helps to increase overall productivity, reduce the learning curve for developing mainframe applications, and exploit the ease-of-use of off-platform tools. Zowe CLI lets you use common tools such as Integrated Development Environments (IDEs), shell commands, bash scripts, and build tools for mainframe development. Through its ecosystem of plug-ins, you can automate actions on systems such as IBM Db2, IBM CICS, and more. It provides a set of utilities and services that help developers, DevOps engineers, and more become efficient in supporting and building z/OS applications quickly.
 
-<<<<<<< HEAD
-You can also leverage the underlying Zowe Node APIs in this repository to build applications that interface with the mainframe. For more information, see [Using the Zowe Node APIs](#using-the-zowe-node-apis).
-=======
 This repository also contains the Zowe Node Client SDK. The SDK lets you leverage the underlying APIs to build applications that interface with the mainframe. 
->>>>>>> 81b967c7
 
 ## Contents  <!-- omit in toc -->
 
@@ -18,11 +14,7 @@
  - [Install Zowe CLI from source](#install-zowe-cli-from-source)
  - [Uninstall Zowe CLI](#uninstall-zowe-cli)
  - [Configure Zowe CLI](#configure-zowe-cli)
-<<<<<<< HEAD
- - [Using the Zowe Node APIs](#using-the-zowe-node-apis)
-=======
  - [Zowe Node Client SDK](#zowe-node-client-sdk)
->>>>>>> 81b967c7
  - [Run system tests](#run-system-tests)
  - [FAQs](#frequently-asked-questions)
 
@@ -108,23 +100,6 @@
 
 For detailed information about creating service profiles, creating base profiles, or integrating with Zowe API ML, see [Using Zowe CLI](https://docs.zowe.org/stable/user-guide/cli-usingcli.html).
 
-<<<<<<< HEAD
-## Using the Zowe Node APIs
-
-The Zowe Node APIs are programamatic APIs that enable Zowe CLI to interface with the mainframe. You can use the APIs to build your own applications or automation scripts independent of Zowe CLI.
-
-### Accessing the APIs
-
-The Zowe Node APIs are maintained in this repository. Each set of functionality, such as z/OS Jobs, is stored in a folder that contains the API and CLI code.
-
-To get started, import Zowe CLI into your project and call the individual APIs. We provide a Readme with usage examples for each API package:
-
-```
-zowe-cli/packages/<package-name>/README.md
-```
-
-Refer to each Readme for more information:
-=======
 ## Zowe Node Client SDK
 
 The Zowe Node Client SDK consists of APIs that enable you to build client applications that interface with the mainframe. Use the APIs to build your own client applications or automation scripts, independent of Zowe CLI.
@@ -142,7 +117,6 @@
 ### Example API usage
 
 For example usage syntax, see the readme for each API package in this repository:
->>>>>>> 81b967c7
 
 - [Provisioning](https://github.com/zowe/zowe-cli/tree/master/packages/provisioning): Provision middleware and resources such as IBM CICS, IBM Db2, IBM MQ, and more.
 - [z/OS Console](https://github.com/zowe/zowe-cli/tree/master/packages/zosconsole): Perform z/OS console operations.

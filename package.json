{
  "name": "@zowe/cli",
  "private": true,
  "description": "Zowe CLI is a command line interface (CLI) that provides a simple and streamlined way to interact with IBM z/OS.",
  "author": "Broadcom",
  "license": "EPL-2.0",
  "workspaces": [
    "packages/*",
    "__tests__/__packages__/*"
  ],
  "scripts": {
    "build": "gulp updateLicense && lerna run build && npm run lint && npm run checkTestsCompile && npm run circularDependencyCheck",
    "clean": "lerna run --parallel clean",
    "installWithBuild": "npm install && npm run build",
    "checkTestsCompile": "echo \"Checking that test source compiles...\" && tsc --project __tests__/test-tsconfig.json --noEmit",
    "circularDependencyCheck": "lerna run --parallel circularDependencyCheck -- -- --warning --no-spinner",
<<<<<<< HEAD
    "lint": "npm run lint:packages && npm run lint:tests",
    "lint:packages": "lerna run --parallel lint",
    "lint:tests": "tslint --format stylish -c ./tslint-tests.json \"/__tests__/**/*.ts\"",
    "update:imperative": "npm i --save --save-exact @zowe/imperative@next && syncpack fix-mismatches --dev --prod --filter @zowe/imperative",
=======
    "lint": "eslint \"packages/**/*.ts\" \"**/__tests__/**/*.ts\"",
    "lint:packages": "eslint \"packages/**/*.ts\" --ignore-pattern \"**/__tests__/**/*.ts\"",
    "lint:tests": "eslint \"**/__tests__/**/*.ts\"",
    "update:imperative": "npm i --save --save-exact @zowe/imperative && syncpack fix-mismatches --dev --prod --filter @zowe/imperative",
>>>>>>> 8f878e9a
    "test": "npm run test:unit && npm run test:integration && npm run test:system",
    "test:cleanResults": "rimraf __tests__/__results__",
    "test:cleanUpProfiles": "sh __tests__/__scripts__/clean_profiles.sh",
    "test:integration": "cross-env FORCE_COLOR=1 jest \".*__tests__.*\\**\\.integration\\.(spec|test)\\.ts\\$\" --coverage false",
    "test:system": "cross-env FORCE_COLOR=1 jest \".*__tests__.*\\**\\.system\\.(spec|test)\\.ts\\$\" --coverage false",
    "test:unit": "cross-env FORCE_COLOR=1 jest \".*__tests__.*\\**\\.unit\\.(spec|test)\\.ts\\$\" --coverage",
    "watch": "lerna run --parallel watch",
    "watch:test": "jest --watch",
    "doc:clean": "rimraf docs/CLIReadme.md",
    "doc:generate": "npm run doc:clean && gulp doc",
    "generateCleanTypedoc": "npm run typedoc && gulp cleanTypedoc",
    "typedoc": "typedoc",
    "typedoc:packages": "lerna run --parallel typedoc",
    "audit:public": "npm audit --registry https://registry.npmjs.org/",
    "prepare": "husky install"
  },
  "dependencies": {
    "@zowe/imperative": "5.0.0-next.202108181618",
    "@zowe/perf-timing": "1.0.7"
  },
  "devDependencies": {
    "@types/fs-extra": "^8.0.1",
    "@types/jest": "^22.2.3",
    "@types/node": "^12.12.24",
<<<<<<< HEAD
    "@types/uuid": "^8.3.0",
=======
>>>>>>> 8f878e9a
    "@typescript-eslint/eslint-plugin": "^4.29.0",
    "@typescript-eslint/parser": "^4.29.0",
    "ansi-colors": "^4.1.1",
    "chalk": "^4.1.0",
    "clear-require": "^2.0.0",
    "codepage": "^1.10.1",
    "cross-env": "^5.1.4",
    "eslint": "^7.32.0",
<<<<<<< HEAD
=======
    "eslint-plugin-jest": "^24.4.0",
    "eslint-plugin-unused-imports": "^1.1.2",
>>>>>>> 8f878e9a
    "fancy-log": "^1.3.3",
    "fs-extra": "^8.1.0",
    "glob": "^7.1.6",
    "gulp": "^4.0.2",
    "gulp-cli": "^2.0.1",
    "gulp-debug": "^4.0.0",
    "gulp-plumber": "^1.2.1",
    "gulp-replace": "^0.6.1",
    "husky": "^6.0.0",
    "jest": "^24.9.0",
    "jest-cli": "^24.9.0",
    "jest-environment-node": "^24.1.0",
    "jest-environment-node-debug": "^2.0.0",
    "jest-junit": "^6.3.0",
    "jest-sonar-reporter": "^2.0.0",
    "jest-stare": "^2.2.0",
    "js-yaml": "^3.13.1",
    "jsonfile": "^4.0.0",
    "lerna": "^3.22.1",
    "madge": "^4.0.1",
    "rimraf": "^2.6.3",
    "shebang-regex": "^2.0.0",
    "syncpack": "^5.6.10",
    "ts-jest": "^24.2.0",
    "ts-node": "^7.0.1",
    "typedoc": "^0.16.0",
    "typedoc-plugin-external-module-map": "^1.2.1",
    "typescript": "^3.8.0",
    "uuid": "^3.3.2"
  },
  "jest": {
    "globals": {
      "ts-jest": {
        "disableSourceMapSupport": true
      }
    },
    "watchPathIgnorePatterns": [
      ".*jest-stare.*\\.js"
    ],
    "modulePathIgnorePatterns": [
      "__tests__/__snapshots__/",
      ".*/node_modules/.*",
      ".*/lib/.*"
    ],
    "setupFilesAfterEnv": [
      "./__tests__/beforeTests.js"
    ],
    "testResultsProcessor": "jest-stare",
    "transform": {
      "\\.ts$": "ts-jest"
    },
    "testRegex": "__tests__.*\\.(spec|test)\\.ts$",
    "moduleFileExtensions": [
      "ts",
      "js"
    ],
    "testEnvironment": "node",
    "collectCoverageFrom": [
      "packages/**/*.ts",
      "!**/__tests__/**",
      "!packages/**/doc/I*.ts",
      "!**/main.ts"
    ],
    "collectCoverage": false,
    "coverageReporters": [
      "json",
      "lcov",
      "text",
      "cobertura"
    ],
    "coverageDirectory": "<rootDir>/__tests__/__results__/unit/coverage"
  },
  "jestSonar": {
    "reportPath": "__tests__/__results__/jest-sonar"
  },
  "jest-stare": {
    "resultDir": "__tests__/__results__/jest-stare",
    "coverageLink": "../unit/coverage/lcov-report/index.html",
    "additionalResultsProcessors": [
      "jest-junit",
      "jest-sonar-reporter"
    ]
  },
  "jest-junit": {
    "output": "__tests__/__results__/junit.xml"
  }
}<|MERGE_RESOLUTION|>--- conflicted
+++ resolved
@@ -14,17 +14,10 @@
     "installWithBuild": "npm install && npm run build",
     "checkTestsCompile": "echo \"Checking that test source compiles...\" && tsc --project __tests__/test-tsconfig.json --noEmit",
     "circularDependencyCheck": "lerna run --parallel circularDependencyCheck -- -- --warning --no-spinner",
-<<<<<<< HEAD
-    "lint": "npm run lint:packages && npm run lint:tests",
-    "lint:packages": "lerna run --parallel lint",
-    "lint:tests": "tslint --format stylish -c ./tslint-tests.json \"/__tests__/**/*.ts\"",
-    "update:imperative": "npm i --save --save-exact @zowe/imperative@next && syncpack fix-mismatches --dev --prod --filter @zowe/imperative",
-=======
     "lint": "eslint \"packages/**/*.ts\" \"**/__tests__/**/*.ts\"",
     "lint:packages": "eslint \"packages/**/*.ts\" --ignore-pattern \"**/__tests__/**/*.ts\"",
     "lint:tests": "eslint \"**/__tests__/**/*.ts\"",
-    "update:imperative": "npm i --save --save-exact @zowe/imperative && syncpack fix-mismatches --dev --prod --filter @zowe/imperative",
->>>>>>> 8f878e9a
+    "update:imperative": "npm i --save --save-exact @zowe/imperative@next && syncpack fix-mismatches --dev --prod --filter @zowe/imperative",
     "test": "npm run test:unit && npm run test:integration && npm run test:system",
     "test:cleanResults": "rimraf __tests__/__results__",
     "test:cleanUpProfiles": "sh __tests__/__scripts__/clean_profiles.sh",
@@ -49,10 +42,7 @@
     "@types/fs-extra": "^8.0.1",
     "@types/jest": "^22.2.3",
     "@types/node": "^12.12.24",
-<<<<<<< HEAD
     "@types/uuid": "^8.3.0",
-=======
->>>>>>> 8f878e9a
     "@typescript-eslint/eslint-plugin": "^4.29.0",
     "@typescript-eslint/parser": "^4.29.0",
     "ansi-colors": "^4.1.1",
@@ -61,11 +51,8 @@
     "codepage": "^1.10.1",
     "cross-env": "^5.1.4",
     "eslint": "^7.32.0",
-<<<<<<< HEAD
-=======
     "eslint-plugin-jest": "^24.4.0",
     "eslint-plugin-unused-imports": "^1.1.2",
->>>>>>> 8f878e9a
     "fancy-log": "^1.3.3",
     "fs-extra": "^8.1.0",
     "glob": "^7.1.6",
